--- conflicted
+++ resolved
@@ -1639,7 +1639,7 @@
 
     mod_final,params = qudi_fitting.make_gaussianwithslope_model()
     print(params)
-    
+
 #            print('Parameters of the model',mod_final.param_names)
 
 
@@ -1650,7 +1650,7 @@
         data_fit=data[:,3]
         x=data[:,2]
     #data_noisy=mod_final.eval(x=x, slope=-1000., amplitude=100000.,center=2.,sigma=0.32863, offset=100.) + 12000*abs(np.random.normal(size=x.shape))
-    
+
     update=dict()
     update["slope"]={"min":-np.inf,"max":np.inf}
     update["offset"]={"min":-np.inf,"max":np.inf}
@@ -1671,7 +1671,7 @@
     plt.show()
     print(result.fit_report())
 
-    
+
 ################################################################################################################################
 def exponentialdecay_testing():
     #generation of data for testing
@@ -2373,10 +2373,7 @@
 plt.rcParams['figure.figsize'] = (10,5)
 
 if __name__ == "__main__":
-<<<<<<< HEAD
-=======
     gaussianwithslope_testing()
->>>>>>> 0b0b5862
 #    N15_testing()
 #    N14_testing()
 #    oneD_testing()
@@ -2389,7 +2386,6 @@
 #    double_lorentzian_fixedsplitting_testing()
 #    powerfluorescence_testing()
 #    sine_testing()
-<<<<<<< HEAD
 ##    sine_testing_data() # needs a selected file for data input
 #    twoD_gaussian_magnet()
 #    poissonian_testing()
@@ -2411,13 +2407,3 @@
 #    double_exponential_testing2()
     stretched_exponential_decay_testing()
 #    voigt_testing()
-=======
-#    twoD_gaussian_magnet()
-#    poissonian_testing()
-#    #double_poissonian_testing()
-#    bareexponentialdecay_testing()
-#    exponentialdecay_testing()
-#    sineexponentialdecay_testing()
-#    stretchedexponentialdecay_testing()
-#    linear_testing()
->>>>>>> 0b0b5862
