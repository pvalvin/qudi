# -*- coding: utf-8 -*-

"""
This file contains the Qudi Hardware file for the PulseBlaser ESR Pro.

Qudi is free software: you can redistribute it and/or modify
it under the terms of the GNU General Public License as published by
the Free Software Foundation, either version 3 of the License, or
(at your option) any later version.

Qudi is distributed in the hope that it will be useful,
but WITHOUT ANY WARRANTY; without even the implied warranty of
MERCHANTABILITY or FITNESS FOR A PARTICULAR PURPOSE.  See the
GNU General Public License for more details.

You should have received a copy of the GNU General Public License
along with Qudi. If not, see <http://www.gnu.org/licenses/>.

Copyright (c) the Qudi Developers. See the COPYRIGHT.txt file at the
top-level directory of this distribution and at <https://github.com/Ulm-IQO/qudi/>
"""

import ctypes
import platform
import numpy as np
from collections import OrderedDict

from interface.switch_interface import SwitchInterface
from interface.pulser_interface import PulserInterface
from interface.pulser_interface import PulserConstraints

from core.module import Base, ConfigOption
from core.util.modules import get_main_dir
from core.util.mutex import Mutex


class PulseBlasterESRPRO(Base, SwitchInterface, PulserInterface):
    """ Hardware class to control the PulseBlasterESR-PRO card from SpinCore.

    This file is compatible with the PCI version SP18A of the PulseBlasterESR.
    The wrapped commands based on the 'spinapi.h' and the 'pulseblaster.h'
    header file and can be looked up in the SpinAPI Documentation
    (Version 2013-09-25) on the website:

    http://www.spincore.com/support/spinapi/reference/production/2013-09-25/index.html

    The recommended version for the manual is the PDF file from SpinCore:
        http://www.spincore.com/CD/PulseBlasterESR/SP4/PBESR-Pro_Manual.pdf

    Another manual describes the functions a bit better:
        http://spincore.com/CD/PulseBlasterESR/SP1/PBESR_Manual.pdf

<<<<<<< HEAD
    The SpinCore programming library (spinapi.dll, spinapi64.dll, libspinapi.so
    or libspinapi64.so) is written in C and its data types correspond to
=======
    The SpinCore programming library (spinapi.dll, spinapi64.dll, libspinapi.so 
    or libspinapi64.so) is written in C and its data types correspond to 
>>>>>>> ddd2c02d
    standard C/C++ data types as follows:

            char                    8 bit, byte (or characters in ASCII)
            short int               16 bit signed integer
            unsigned short int      16 bit unsigned integer
            int                     32 bit signed integer
            long int                32 bit signed integer
            unsigned int            32 bit unsigned integer
            unsigned long int       32 bit unsigned integer
            float                   32 bit floating point number
            double                  64 bit floating point number

    Example config for copy-paste:

        pulseblaster:
            module.Class: 'spincore.pulse_blaster_esrpro.PulseBlasterESRPRO'
            clock_frequency: 500e6 # in Hz
            min_instr_len: 5    # number of clock cycles for minimal instruction
            debug_mode: False   # optional, to set the debug mode on or off.
            use_smart_pulse_creation: False # optinal, default is false, try to
                                            # optimize the memory used on the device.
            #library_file: 'spinapi64.dll'  # optional, name of the library file
                                            # or  whole path to the file

    Remark to the config values:
        library_file: if the library does not lay in the default directory of
                      your OS (for windows it is 'C:/Windows/System32'), then
                      you need to specify the path.
        clock_frequency: the Spincore board contains a oscillator crystal, which
                         is attached to it and whose value cannot be determined
                         by the hardware. This number should be specified on the
                         board. The PulseBlasterESR-PRO can have the values
                         [300e6, 400e6, 500e6]. Select the correct one!
        min_instr_len:  number of clock cycles for minimal instruction, default
                        is 5. Normally it is 5 but for some boards it is 6 or
                        for old boards it might be even 7. This corresponds to
                        a minimal instruction length of
                            (1/clock_frequency)*min_instr_len
    """

    _modclass = 'PulseBlasterESRPRO'
    _modtype = 'hardware'

    _library_path = ConfigOption('library_path', default='', missing='info')

    # The clock freqency which is necessary for the board.
    _clock_freq = ConfigOption('clock_frequency', default=500e6, missing='warn')
    # in clock cycles:
    _min_instr_len = ConfigOption('min_instr_len', default=6, missing='warn')

    _debug_mode = ConfigOption('debug_mode', default=False)

    _use_smart_pulse_creation = ConfigOption('use_smart_pulse_creation', default=False)

    # the library pointer is saved here
    _lib = None

    PULSE_PROGRAM = 0

    # Defines for different pb_inst instruction types (in _write_pulse called
    # inst_data).
    CONTINUE = 0
    STOP = 1
    LOOP = 2
    END_LOOP = 3
    JSR = 4
    RTS = 5
    BRANCH = 6
    LONG_DELAY = 7
    WAIT = 8
    RTI = 9

    # Special consideration of the ESR-PRO short pulse feature must be taken
    # when programming or operating this board. For signals of instruction time
    # greater than 10 ns, the short pulse feature must be disabled by setting
    # output bits 21-23 to HIGH at all times
    # ON = 0xE00000  # = 7<<21, in order to have '0b111000000000000000000000'

    # The Short Pulse feature utilizes the upper three bits of the instruction
    # flag output bits (bits 21 to 23) to control the number of clock cycles.

    # Flags for Spin API  | Bits 21-23  | Clock periods | Pulse length (ns) @ 500MHz
    #                       # 000       |       -       | Always low
    ONE_PERIOD = 0x200000   # 001       |       1       | 2
    TWO_PERIOD = 0x400000   # 010       |       2       | 4
    THREE_PERIOD = 0x600000 # 011       |       3       | 6
    FOUR_PERIOD = 0x800000  # 100       |       4       | 8
    FIVE_PERIOD = 0xA00000  # 101       |       5       | 10
    ON = 0xE00000           # 111       |      > 5      | No short pulse

<<<<<<< HEAD
    # The length of the short pulse cannot be shorter than 10ns, however, with
    # the instruction flags above, it can be specified how many clock cycles are
    # set to HIGH within the minimal instruction length from the beginning.
    # All other clock cycles of the 10ns pulse will be set to LOW.
    # Otherwise, if the length of the pulse is greater than 10ns the ON flag
=======
    # The length of the short pulse cannot be shorter than 10ns, however, with 
    # the instruction flags above, it can be specified how many clock cycles are
    # set to HIGH within the minimal instruction length from the beginning. 
    # All other clock cycles of the 10ns pulse will be set to LOW.
    # Otherwise, if the length of the pulse is greater than 10ns the ON flag 
>>>>>>> ddd2c02d
    # needs to be specified.
    #
    # This instruction might only be used for some old boards
    SIX_PERIOD = 0xC00000   # 110 => used for some old boards
    #
    # To understand the usage of those flags, please refer to the manual on
    # p. 28, Fig. 16 (for the manual version 2017/09/04).
    #
<<<<<<< HEAD
    # NOTE: The short pulse flags are not used in this file, but are implemented
=======
    # NOTE: The short pulse flags are not used in this file, but are implemented 
>>>>>>> ddd2c02d
    #       for potential future use.

    # Useful Constants for Output Pattern and Control Word, max size is 24bits
    ALL_FLAGS_ON = 0x1FFFFF   # set bits 0-20 to 1
    ALL_FLAGS_OFF = 0x0

    STATUS_DICT = {1: 'Stopped',
                   2: 'Reset',
                   4: 'Running',
                   8: 'Waiting',
                   16: 'Scanning'}

    # For switch interface:
    switch_states = {'d_ch1': False, 'd_ch2': False, 'd_ch3': False,
                     'd_ch4': False, 'd_ch5': False, 'd_ch6': False,
                     'd_ch7': False, 'd_ch8': False, 'd_ch9': False,
                     'd_ch10': False, 'd_ch11': False, 'd_ch12': False,
                     'd_ch13': False, 'd_ch14': False, 'd_ch15': False,
                     'd_ch16': False, 'd_ch17': False, 'd_ch18': False,
                     'd_ch19': False, 'd_ch20': False, 'd_ch21': False}

    # Make a channel state dict, which indicates the current channel activation
    channel_states = switch_states.copy()


    #FIXME: implement a way to store already create waveforms
    # _current_pb_waveform_name = StatusVar(name='current_pb_waveform_name',
    #                                       default='')
    # _current_pb_waveform = StatusVar(name='current_pb_waveform',
    #                                  default={'active_channels':[],
    #                                           'length': self.LEN_MIN})

    # @_current_pb_waveform.representer
    # def _convert_current_waveform(self, waveform_bytearray):
    #     """ Specify how to handle waveform, so that it can be saved. """
    #     return np.frombuffer(waveform_bytearray, dtype='uint8')

    # @_current_pb_waveform.constructor
    # def _recover_current_waveform(self, waveform_nparray):
    #     """ Specify how to construct the waveform from saved file. """
    #     return bytearray(waveform_nparray.tobytes())


    def __init__(self, **kwargs):
        super().__init__(**kwargs)

        #locking for thread safety
        self.threadlock = Mutex()

    def on_activate(self):
        """ Initialization performed during activation of the module. """

        # minimal possible granularity in time, in s.
        self.GRAN_MIN = 1/self._clock_freq
        # minimal possible length of a single pulse/instruction in s:
        self.LEN_MIN = self.GRAN_MIN*self._min_instr_len
        self.SAMPLE_RATE = self._clock_freq # sample frequency in Hz.

        # For pulser interface:
        self._current_pb_waveform_name = ''
        self._current_pb_waveform = {'active_channels': [], 'length': self.LEN_MIN}


        # check at first the config option, whether a correct library was found
        lib_path = ctypes.util.find_library(self._library_path)

        if lib_path is None:
            # Check the platform architecture:
            arch = platform.architecture()
            if arch == ('32bit', 'WindowsPE'):
                libname = 'spinapi.dll'
            elif arch == ('64bit', 'WindowsPE'):
                libname = 'spinapi64.dll'
            elif arch == ('32bit', 'ELF'):
                libname = 'libspinapi.so'
            elif arch == ('64bit', 'ELF'):
                libname ='libspinapi64.so'

            # In Windows load the spinapi library file spinapi.dll from the
            # folder <Windows>/System32/. For Unix systems, the shared object
            # (= *.so) file muss be within the same directory, where the file
            # is situated.

            lib_path = ctypes.util.find_library(libname)

        if lib_path is None:
            self.log.error('No library could be loaded for the PulseBlaster '
                           'card. Please specify the correct path to it in the '
                           'config variable "library_file". If might also be '
                           'that you need to install the PulseBlaster library '
                           'from SpinCore.')
            return -1

        self._lib = ctypes.cdll.LoadLibrary(lib_path)
        self.log.debug('SpinCore library loaded from: {0}'.format(lib_path))
        self.open_connection()

        # For waveform creation:
        self._currently_loaded_waveform = ''  # loaded and armed waveform name

        self._current_activation_config = list(self.get_constraints().activation_config['4_ch'])
        self._current_activation_config.sort()

    def on_deactivate(self):
        """ Deinitialization performed during deactivation of the module. """

        self.stop()
        self.close_connection()

    # =========================================================================
    # Below all the low level routines which are wrapped with ctypes which
    # are talking directly to the hardware via the SpinAPI dll library.
    # =========================================================================

    def check(self, func_val):
        """ Check routine for the received error codes.

        @param int func_val: return error code of the called function.

        @return int: pass the error code further so that other functions have
                     the possibility to use it.

        Each called function in the dll has an 32-bit return integer, which
        indicates, whether the function was called and finished successfully
        (then func_val = 0) or if any error has occurred (func_val < 0).
        """

        if func_val < 0:

            err_str = self.get_error_string()

<<<<<<< HEAD
            # Catch a very specific error code, which is not proviced by the
            # documentation. The error text of this error value appears only in
=======
            # Catch a very specific error code, which is not proviced by the 
            # documentation. The error text of this error value appears only in 
>>>>>>> ddd2c02d
            # the debug mode. Return the required error message.
            if func_val == -91 and err_str == '':

                err_str = ('Instruction length is shorter then the minimal '
                           'allowed length! Dependant on your device, it '
                           'should be at least 5-7 clock cycles. Check the '
                           'manual for more information.')

            self.log.error('Error in PulseBlaster with errorcode {0}:\n'
                            '{1}'.format(func_val, err_str))
        return func_val

    def get_error_string(self):
        """ Return the most recent error string.

        @return str: A string describing the last error is returned. A string
                     containing "No Error" is returned if the last function call
                     was successful.

        Anytime a function (such as pb_init(), pb_start_programming(), etc.)
        encounters an error, this function will return a description of what
        went wrong.
        """

        self._lib.pb_get_error.restype = ctypes.c_char_p

        # The output value of this function is as declared above a pointer
        # to an address where the received data is stored as characters
        # (8bit per char). Use the decode method to convert a char to a
        # string.
        return self._lib.pb_get_error().decode('utf8')

    def count_boards(self):
        """ Return the number of SpinCore boards present in your system.

        @return int: The number of boards present is returned. -1 is returned
                     on error, and spinerr is set to a description of the
                     error.
        """

        self._lib.pb_count_boards.restype = ctypes.c_int

        return self._lib.pb_count_boards()

    def select_board(self, board_num=0):
        """ Select the proper SpinCore card, if multiple are present.

        @param int board_num: Specifies which board to select. Counting starts
                              at 0.

        @return int: the selected board number or -1 for an error.

        If multiple boards from SpinCore Technologies are present in your
        system, this function allows you to select which board to talk to. Once
        this function is called, all subsequent commands (such as pb_init(),
        pb_core_clock(), etc.) will be sent to the selected board. You may
        change which board is selected at any time.
        If you have only one board, it is not necessary to call this function.
        """

        # check whether the input is an integer
        if not isinstance(board_num, int):
            self.log.error('PulseBlaster cannot choose a board, since an '
                           'integer type was expected, but the following value '
                           'was passed:\n{0}'.format(board_num))
            return

        self.check(self._lib.pb_select_board(board_num))

    def set_debug_mode(self, value):
        """ Set the debug mode.

        @param bool value: State to set the debug mode to.

        @return: the current debug mode.
        """

        self._debug_mode = value
        self._lib.pb_set_debug(int(value))  # convert to 0=False or 1=True.
        return self._debug_mode

    def get_debug_mode(self):
        """ Retrieve whether debug mode is set.

        @return bool: the current debug mode
        """
        return self._debug_mode

    def get_version(self):
        """Get the version date of this library.

        @return string: A string indicating the version of this library is
                        returned. The version is a string in the form YYYYMMDD.
        """

        # .decode converts char into string:
        self._lib.pb_get_version.restype = ctypes.c_char_p
        return self._lib.pb_get_version().decode('utf-8')

    def get_firmware_id(self):
        """Gets the current version of the SpinPTS API being used.

        @return int: Returns the firmware id containing the version string.
        """
        self._lib.pb_get_firmware_id.restype = ctypes.c_uint

        firmware_id = self._lib.pb_get_firmware_id()

        if firmware_id == 0:
            self.log.info('Retrieving the Firmware ID is not a feature of this '
                          'board')

        return firmware_id

    def start(self):
        """ Send a software trigger to the board.

        @return int: A negative number is returned on failure, and spinerr is
                     set to a description of the error. 0 is returned on
                     success.

        This will start execution of a pulse program.It will also trigger a
        program which is currently paused due to a WAIT instruction. Triggering
        can also be accomplished through hardware, please see your board's
        manual for details on how to accomplish this.
        """
        return self.check(self._lib.pb_start())

    def stop(self):
        """Stops output of board.

        @return int: A negative number is returned on failure, and spinerr is
                     set to a description of the error. 0 is returned on
                     success.

        Analog output will return to ground, and TTL outputs will either remain
        in the same state they were in when the reset command was received or
        return to ground. This also resets the PulseBlaster so that the
        PulseBlaster Core can be run again using pb_start() or a hardware
        trigger.
        """

        return self.check(self._lib.pb_stop())

    def reset_device(self):
        """ Stops the output of board and resets the PulseBlaster Core.

        @return int: A negative number is returned on failure, and spinerr is
                     set to a description of the error.
                     0 is returned on success.

        This also resets the PulseBlaster Core so that the board can be run
        again using self.start() or a hardware trigger.
        """

        return self.check(self._lib.pb_reset())

    def open_connection(self):
        """Initializes the board.

        @return int: A negative number is returned on failure, and spinerr is
                     set to a description of the error. 0 is returned on
                     success.

        This must be called before any other functions are used which
        communicate with the board. If you have multiple boards installed in
        your system, pb_select_board() may be called first to select which
        board to initialize.
        """
        self.log.debug('Open connection to SpinCore library.')
        ret_val = self.check(self._lib.pb_init())
        self._set_core_clock(self.SAMPLE_RATE)
        return ret_val

    def close_connection(self):
        """End communication with the board.

        @return: A negative number is returned on failure, and spinerr is set
                 to a description of the error. 0 is returned on success.

        This is generally called as the last line in a program. Once this is
        called, no further communication can take place with the board unless
        the board is reinitialized with pb_init(). However, any pulse program
        that is loaded and running at the time of calling this function will
        continue to run indefinitely.
        """
        self.log.debug('Close connection to SpinCore library.')
        return self.check(self._lib.pb_close())

    def start_programming(self):
        """ Tell the board to start programming one of the onboard devices.

        @ return int: A negative number is returned on failure, and spinerr is
                      set to a description of the error. 0 is returned on
                      success.

        For all the devices, the method of programming follows the following
        form:
            a call to pb_start_programming(), a call to one or more functions
            which transfer the actual data, and a call to
            pb_stop_programming(). Only one device can be programmed at a time.

        There are actually several programming methods possible, but since this
        card has only pulsing outputs, without DDS (Direct Digital Synthesis)
        or RadioProcessor output, the programming will be set by default to
        the PULSE_PROGRAM = 0.
        """

        return self.check(self._lib.pb_start_programming(self.PULSE_PROGRAM))

    def stop_programming(self):
        """ Finishes the programming for a specific onboard devices.

        @return int: A negative number is returned on failure, and spinerr is
                     set to a description of the error. 0 is returned on
                     success.
        """

        return self.check(self._lib.pb_stop_programming())

    def _set_core_clock(self, clock_freq):
        """ Tell the library what clock frequency the board uses.

        @param float clock_freq: Frequency of the clock in Hz.

        This should be called at the beginning of each program, right after you
        initialize the board with pb_init().

        NOTE: This does not actually set the clock frequency!
              It simply tells the driver what frequency the board is using,
              since this cannot (currently) be autodetected.

        Also note that this frequency refers to the speed at which the
        PulseBlaster core itself runs. On many boards, this is different than
        the value printed on the oscillator. On RadioProcessor devices, the A/D
        converter and the PulseBlaster core operate at the same clock
        frequency.
        """

        clock_freq = clock_freq/1e6

        clock = ctypes.c_double(clock_freq)

        return self._lib.pb_core_clock(clock)

    def _write_pulse(self, flags, inst, inst_data, length):
        """Instruction programming function for boards without a DDS.

        @param unsigned int flags: It is essentialy an integer number
                                   corresponding to a bit representation of the
                                   channel settings. Set every bit to one for
                                   each flag you want to set high. If 8 channels
                                   are addressable then their bit representation
                                   would be
                                       0b00000000   (in python).
                                       => int(0b00000000)= 0 is the number you
                                          would specify
                                   where the most right corresponds to ch1 and
                                   the most left to ch8. If you want to set
                                   channel 1,2,3 and 7 to be on, then the bit
                                   word must be
                                       0b01000111
                                       => int(0b01000111) = 71
                                    so the flags=71 will perform the job above.
                                   Valid values are from 0x0 (=0) to 0xFFFFFF
                                   (=)
        @param int inst: Specify the instruction you want. Valid instructions
                         are:
        Opcode# 	Instruction  Inst_data          Meaning of inst_data field
             0      CONTINUE     Ignored                      Program execution continues to next
                                                              instruction
             1      STOP         Ignored                      Stop execution of program.
             2      LOOP         Number of desired loops.     Specify beginning of a loop. Execution
                                 This number must be          continues to next instruction.
                                 greater than or equal to 1.
             3      END_LOOP     Address of beginning of      Specify end of a loop.
                                 originating loop
             4      JSR          Address of first subroutine  Program execution jumps to beginning
                                 instruction.                 of a subroutine.
             5      RTS          Ignored                      Program execution returns to
                                                              instruction after JSR was called.

             6      BRANCH       Address of next instruction  Program execution continues at
                                                              specific instruction.
             7      LONG_DELAY   Desired multiplication       For long interval instructions.
                                 factor for the “Delay Count”  Executes length of pulse given in the
                                 field. This value must be    time field multiplied by the value
                                 greater than or equal to 2.  in the data field.

             8      WAIT         Ignored                      Program execution stops and waits for
                                                              software or hardware trigger.

                        That means if you choose an operation code, which has
                        a meaning in the inst_data (like e.g. 2 = LOOP) you can
                        specify in the inst_data how the loop should look like,
                        i.e. how many loops have to be done.

        @param int inst_data: Instruction specific data. Internally this is a
                              20 bit unsigned number, so the largest value that
                              can be passed is 2^20-1 (the largest value
                              possible for a 20 bit number). See above table
                              to find out what this means for each instruction.
                              Pass None if the inst_data should be ignored.
        @param double length: Length of this instruction in seconds.

        @return int: a positive number represents the address of the created
                     instruction. This can be used as the branch address for any
                     branch instructions. Other instructions should yield 0 as
                     output. A negative number is returned on failure,
                     and spinerr is set to a description of the error.

        (DDS = Direct Digital Synthesis). The old version of this command was
        'pb_set_clock', which is still valid, but should not be used.

        This function is used to write essentially 'one line' to the pulse
        generator. This 'one line' tells the device what to output for each
        channel during a given time (here called 'length').
        """

        # the function call expects nanoseconds as units
        length = ctypes.c_double(length*1e9)

        self._lib.pb_inst_pbonly.argtype = [ctypes.c_int, ctypes.c_int,
                                            ctypes.c_int, ctypes.c_double]

        return self.check(self._lib.pb_inst_pbonly(flags, inst, inst_data, length))

    def get_status_bit(self):
        """Read status from the board.

        @return int: Word that indicates the state of the current board like
                     the representation 2^(<bit>), whereas the value of bit is
                        bit 0 - Stopped     (2^0 = 1)
                        bit 1 - Reset       (2^1 = 2)
                        bit 2 - Running     (2^2 = 4)
                        bit 3 - Waiting     (2^3 = 8)
                        bit 4 - Scanning (RadioProcessor boards only, 2^4 = 16)

        Not all boards support this, see your manual. Each bit of the returned
        integer indicates whether the board is in that state. Bit 0 is the
        least significant bit.

        *Note on Reset Bit: The Reset Bit will be true as soon as the board is
                            initialized. It will remain true until a hardware
                            or software trigger occurs, at which point it will
                            stay false until the board is reset again.

        *Note on Activation Levels: The activation level of each bit depends on
                                    the board, please see your product's
                                    manual for details.

        Bits 5-31 are reserved for future use. It should not be assumed that
        these will be set to 0.

        The output is converted to integer representation directly, and not
        bit representation, as it is mentioned in the spinapi documentation.
        """

        self._lib.pb_read_status.restype = ctypes.c_uint32

        return self._lib.pb_read_status()

    def get_status_message(self):
        """ Read status message from the board.

        Not all boards support this, see your manual. The returned string will
        either have the board's status or an error message.

        @return str: containing the status message of the board.
        """
        self._lib.pb_status_message.restype = ctypes.c_char_p

        return self._lib.pb_status_message().decode('utf8')

    # =========================================================================
    # Below all the higher level routines are situated which use the
    # wrapped routines as a basis to perform the desired task.
    # =========================================================================

    def write_pulse_form(self, sequence_list, loop=True):
        """ The higher level function, which creates the actual sequences.

        @param list sequence_list: a list with dictionaries. The dictionaries
                                   have the elements 'active_channels' and
                                   'length. The 'active_channels' is
                                   a numpy list, which contains the channel
                                   number, which should be switched on. The
                                   channel numbers start with 0. E.g.

                                   [{'active_channels':[0], 'length': 10e-6},
                                    {'active_channels':[], 'length': 20e-6}]
                                    which will switch on

        @param bool loop: optional, set if sequence should be looped (so that it
                          runs continuously) or not, default it True.

        @return int: The number of created pulses with the given sequence.

        This method should called with the general sequence_list to program
        the PulseBlaster.
        """

        # Catch the case where only one entry in the sequence is present:
        if len(sequence_list) == 1:
            return self.activate_channels(ch_list=sequence_list[0]['active_channels'],
                                          length=sequence_list[0]['length'],
                                          immediate_start=False)

        self.start_programming()
        start_pulse = self._convert_pulse_to_inst(
                            sequence_list[0]['active_channels'],
                            sequence_list[0]['length'])

        # go through each pulse in the sequence and write it to the
        # PulseBlaster.
        for pulse in sequence_list[1:-1]:
            num = self._convert_pulse_to_inst(pulse['active_channels'],
                                              pulse['length'])
            if num > 4094: # =(2**12 -2)
                self.log.error('Error in PulseCreation: Command {0} exceeds '
                               'the maximal number of commands'.format(num))

        active_channels = sequence_list[-1]['active_channels']
        length = sequence_list[-1]['length']

        # Take the last pulse and tell either the device to stop after this
        # round and do no infinite looping or branching from out to
        # connect the end with the beginning of the pulse.

        bitmask = self._convert_to_bitmask(active_channels)
        # with the branch or the stop command
        if loop:
            num = self._write_pulse(flags=self.ON | bitmask,
                                    inst=self.BRANCH,
                                    inst_data=start_pulse,
                                    length=length)
        else:
            num = self._write_pulse(flags=self.ON | bitmask,
                                    inst=self.STOP,
                                    inst_data=None,
                                    length=length)

        if num > 4094:  # =(2**12 -2)
            self.log.error('Error in PulseCreation: Command {0} exceeds '
                           'the maximal number of commands'.format(num))

        self.stop_programming()

        return num

    def _convert_pulse_to_inst(self, active_channels, length):
        """ Convert a pulse of one row to a instructions for the PulseBlaster.

        @param np.array active_channels: the list of active channels like
                                         e.g. [0,4,7]. Note that the channels
                                         start from 0.
        @param float length: length of the current row in s.

        @return int: The address number num of the created instruction.

        Helper method for write_pulse_form.
        """

        # return bit representation of active channels:
        channel_bitmask = self._convert_to_bitmask(active_channels)

        # # Check, whether the length fulfills the minimal granularity:
        old_length = length

        length = np.round(np.round(length/self.GRAN_MIN+0.01) * self.GRAN_MIN, 12)
        # the +0.01 moves the critical point by this value and avoids ambiguity
        # at number divided by the sample rate (Note: the +0.01 does not remove
        # the ambiguity, it is just shifted by this value. It is assume that an
        # entry of 13.0 is much more likely than 13.01).


        residual = old_length - length
        if not np.isclose(residual, 0.0, atol=1e-12):
            self.log.warning('The length of the pulse does not fulfill the '
                             'granularity of {0:.2e}s. The length is rounded '
                             'to a number, dividable by the granularity! '
                             '{1:.2e}s were dropped.'
                             ''.format(self.GRAN_MIN, residual))

        # an algorithm to utilize the long delay possibility of the pulse
        # blaster.

        if self._use_smart_pulse_creation:

            # If the clock is 500MHz, then the time resolution is 2ns. However, the
            # minimal length of every instruction is usually not a clock cycle, but
            # more (can range from 5-7 clock cycles).
            # A step of 2ns will be represented by one bit, i.e. by using 8bit a
            # time of 2ns * 2^8 = 512ns can be sampled in one data word. Internally,
            # this will be the time frame of the data processing. This procedure
            # enables to run the data processing 8 times slower, and only the fast
            # multiplexer, which combines and outputs the 8bit word, needs to run at
            # the fast clock speed of 500MHz. This prevents errors and is more
            # stable for the data processing.

            if length <= 256*self.GRAN_MIN:

                # pulses are written in 8 bit words. Save memory if the length of
                # the pulse is smaller than 256
                num = self._write_pulse(flags=self.ON | channel_bitmask,
                                        inst=self.CONTINUE,
                                        inst_data=None,
                                        length=length)

            elif length > 256*self.GRAN_MIN:
                # reducing the length of the pulses by repeating them.
                # Try to factorize successively, in order to reducing the total
                # length of the pulse form. Put the subtracted amount into an
                # additional short command if necessary.

                remaining_time = length
                i = 4
                while True:

                    num_clock_cycles = int(length/self.GRAN_MIN)
                    value, factor = self._factor(num_clock_cycles)

                    if value > 4:
                        if factor == 1:
                            num = self._write_pulse(flags=self.ON | channel_bitmask,
                                                    inst=self.CONTINUE,
                                                    inst_data=None,
                                                    length=value*self.GRAN_MIN)

                        elif factor < 1048576: # = (2**20 + 1)
                            # check if you do not exceed the memory limit. Then
                            # you can use the factorized approach to loop your
                            # pulse forms. Therefore apply a LONG_DELAY instruction
                            num = self._write_pulse(flags=self.ON | channel_bitmask,
                                                    inst=self.LONG_DELAY,
                                                    inst_data=int(factor),
                                                    length=value*self.GRAN_MIN)
                        else:
                            self.log.error('Error in PulseCreation: Loop counts '
                                           'are {0} in LONG_DELAY instruction and '
                                           'exceedes the maximal possible value of '
                                           '2^20+1 = 1048576.\n'
                                           'Repeat PulseCreation with different '
                                           'parameters!'.format(factor))

                        if i > 4:
                            self._write_pulse(flags=self.ON | channel_bitmask,
                                              inst=self.CONTINUE,
                                              inst_data=None,
                                              length=i*self.GRAN_MIN)

                        break
                    i = i+1
                    length = remaining_time - i*self.GRAN_MIN
        else:
            num = self._write_pulse(flags=self.ON | channel_bitmask,
                                    inst=self.CONTINUE,
                                    inst_data=None,
                                    length=length)
        return num

    def _convert_to_bitmask(self, active_channels):
        """ Convert a list of channels into a bitmask.

        @param np.array active_channels: the list of active channels like  e.g.
                                            [0,4,7].
                                         Note that the channels start from 0.

        @return int: The channel-list is converted into a bitmask (an sequence
                     of 1 and 0). The returned integer corresponds to such a
                     bitmask.

        Note that you can get a binary representation of an integer in python
        if you use the command bin(<integer-value>). All higher unneeded digits
        will be dropped, i.e. 0b00100 is turned into 0b100. Examples are
            bin(0) =    0b0
            bin(1) =    0b1
            bin(8) = 0b1000
        Each bit value (read from right to left) corresponds to the fact that a
        channel is on or off. I.e. if you have
            0b001011
        then it would mean that only channel 0, 1 and 3 are switched to on, the
        others are off.

        Helper method for write_pulse_form.
        """
        bits = 0     # that corresponds to: 0b0
        for channel in active_channels:
            # go through each list element and create the digital word out of
            # 0 and 1 that represents the channel configuration. In order to do
            # that a bitwise shift to the left (<< operator) is performed and
            # the current channel configuration is compared with a bitwise OR
            # to check whether the bit was already set. E.g.:
            #   0b1001 | 0b0110: compare element-wise:
            #           1 | 0 => 1
            #           0 | 1 => 1
            #           0 | 1 => 1
            #           1 | 1 => 1
            #                   => 0b1111
            bits = bits | (1 << channel)
        return bits

    def _factor(self, number):
        """ Try to write a number higher than 256 as a product of two numbers.

        @param int number: this number you want to factorize

        @return tuple(2): The first number divides the input value without any
                          residual, the second number tell you how often you
                          have to multiply the first number to get the input
                          value.

        Starting from 256 you try to find a number which will divide the input
        value such that no residue remains. If there is no number, then you
        have found a prime number that is bigger than the number 256. If you
        are below 256, there is no need in factorization and the number is
        passed as it is.
        One of this number must be in the range 1-256 and the other is
        calculated. In the worst case scenario, there are no number within the
        range [1,256] which factorizes the input value.

        """
        div = 256
        while div > 4:
            if number % div == 0:
                return div, number//div
            div -= 1
        return 1, number

    # =========================================================================
    # A bit higher methods for using the card as switch
    # =========================================================================

    def activate_channels(self, ch_list, length=100e-9, immediate_start=True):
        """ Set specific channels to high, all others to low.

        @param list ch_list: the list of active channels like  e.g. [0,4,7].
                             Note that the channels start from 0. Note, an empty
                             list will set all channels to low.
        @param int length: optional, length of the activated channel output in
                           s. Since there will be no switching of channels
                           within this mode, the length of the pulsing time can
                           be chosen arbitrary. Here 100e-9s is the default value.
                           A larger number does not make a lot of sense.

        @param bool immediate_start: optional, indicate whether output should
                                     directly be switch on, default is True.

        @return int: the number of created pulse instructions, normally it
                     should output just the number 1.

        This is a high level command mostly used not for pulsing but just rather
        for switching something on or off.

        """

        bitmask = self._convert_to_bitmask(ch_list)

        self.start_programming()
        retval = self._write_pulse(flags=self.ON | bitmask,
                                   inst=self.BRANCH,
                                   inst_data=0,
                                   length=length)
        self.stop_programming()

        if immediate_start:
            self.start()

        return retval

    # =========================================================================
    # Below the Switch interface implementation.
    # =========================================================================

    def getNumberOfSwitches(self):
        """ Gives the number of switches connected to this hardware.

        @return int: number of swiches on this hardware
        """
        return len(self.switch_states)

    def getSwitchState(self, switch_num):
        """ Gives state of switch.

        @param int switch_num: number of switch, numbering starts with 0

        @return bool: True if on, False if off, None on error
        """

        return self.switch_states['d_ch{0}'.format(switch_num+1)]

    def getCalibration(self, switch_num, switch_state):
        """ Get calibration parameter for switch.

        @param int switch_num: number of switch for which to get calibration
                                 parameter
        @param str switch_state: state ['On', 'Off'] for which to get
                                calibration parameter

        @return str: calibration parameter for switch and state.
        """

        # There is no possibility to calibrate the voltage values for the
        # Pulse Blaster, either it is on at 5.0V or off at 0.0V.
        possible_states = {'On': 3.3, 'Off': 0.0}
        return possible_states[switch_state]

    def setCalibration(self, switch_num, switch_state, value):
        """ Set calibration parameter for switch.

          @param int switch_num: number of switch for which to get calibration
                                   parameter
          @param str switch_state: state ['On', 'Off'] for which to get
                                   calibration parameter
          @param int value: calibration parameter to be set.

          @return bool: True if succeeds, False otherwise
        """
        self.log.warning('Not possible to set a Switch Voltage for '
                         'PulseBlaster Devices. Command ignored.')
        return True

    def switchOn(self, switch_num):
        """ Switch on.

        @param int switch_num: number of switch to be switched, number starts
                               from zero.

        @return bool: True if succeeds, False otherwise
        """

        self.switch_states['d_ch{0}'.format(switch_num+1)] = True

        ch_list = [int(entry.replace('d_ch', ''))-1 for entry in self.switch_states if self.switch_states[entry]]

        self.activate_channels(ch_list=ch_list, length=100, immediate_start=True)

        return self.switch_states['d_ch{0}'.format(switch_num+1)]

    def switchOff(self, switch_num):
        """ Switch off.

        @param int switch_num: number of switch to be switched

        @return bool: True if suceeds, False otherwise
        """

        self.switch_states['d_ch{0}'.format(switch_num+1)] = False

        ch_list = [int(entry.replace('d_ch', ''))-1 for entry in self.switch_states if self.switch_states[entry]]

        self.activate_channels(ch_list=ch_list, length=100, immediate_start=True)

        return self.switch_states['d_ch{0}'.format(switch_num+1)]

    def getSwitchTime(self, switch_num):
        """ Give switching time for switch.

        @param int switch_num: number of switch

        @return float: time needed for switch state change
        """

        # switch time is limited to communication speed to the device,
        # therefore set the average communication time of 1ms as the limitation.
        return 0.001

    # =========================================================================
    # Below the pulser interface implementation.
    # =========================================================================

    def get_constraints(self):
        """Retrieve the hardware constrains from the Pulsing device.

        @return constraints object: object with pulser constraints as
                                    attributes.

        Provides all the constraints (e.g. sample_rate, amplitude,
        total_length_bins, channel_config, ...) related to the pulse generator
        hardware to the caller.

            SEE PulserConstraints CLASS IN pulser_interface.py FOR AVAILABLE
            CONSTRAINTS!!!

        If you are not sure about the meaning, look in other hardware files to
        get an impression. If still additional constraints are needed, then they
        have to be added to the PulserConstraints class.

        Each scalar parameter is an ScalarConstraints object defined in
        core.util.interfaces. Essentially it contains min/max values as well as
        min_step_size, default_value and unit of the parameter.

        PulserConstraints.activation_config differs, since it contain the
        channel configuration/activation information of the form:

            {<descriptor_str>: <channel_set>,
             <descriptor_str>: <channel_set>,
             ...}

        If the constraints cannot be set in the pulsing hardware (e.g. because
        it might have no sequence mode) just leave it out so that the default is
        used (only zeros).

        # Example for configuration with default values:
        constraints = PulserConstraints()

        constraints.sample_rate.min = 10.0e6
        constraints.sample_rate.max = 12.0e9
        constraints.sample_rate.step = 10.0e6
        constraints.sample_rate.default = 12.0e9

        constraints.a_ch_amplitude.min = 0.02
        constraints.a_ch_amplitude.max = 2.0
        constraints.a_ch_amplitude.step = 0.001
        constraints.a_ch_amplitude.default = 2.0

        constraints.a_ch_offset.min = -1.0
        constraints.a_ch_offset.max = 1.0
        constraints.a_ch_offset.step = 0.001
        constraints.a_ch_offset.default = 0.0

        constraints.d_ch_low.min = -1.0
        constraints.d_ch_low.max = 4.0
        constraints.d_ch_low.step = 0.01
        constraints.d_ch_low.default = 0.0

        constraints.d_ch_high.min = 0.0
        constraints.d_ch_high.max = 5.0
        constraints.d_ch_high.step = 0.01
        constraints.d_ch_high.default = 5.0

        constraints.waveform_length.min = 80
        constraints.waveform_length.max = 64800000
        constraints.waveform_length.step = 1
        constraints.waveform_length.default = 80

        constraints.waveform_num.min = 1
        constraints.waveform_num.max = 32000
        constraints.waveform_num.step = 1
        constraints.waveform_num.default = 1

        constraints.sequence_num.min = 1
        constraints.sequence_num.max = 8000
        constraints.sequence_num.step = 1
        constraints.sequence_num.default = 1

        constraints.subsequence_num.min = 1
        constraints.subsequence_num.max = 4000
        constraints.subsequence_num.step = 1
        constraints.subsequence_num.default = 1

        # If sequencer mode is available then these should be specified
        constraints.repetitions.min = 0
        constraints.repetitions.max = 65539
        constraints.repetitions.step = 1
        constraints.repetitions.default = 0

        constraints.event_triggers = ['A', 'B']
        constraints.flags = ['A', 'B', 'C', 'D']

        constraints.sequence_steps.min = 0
        constraints.sequence_steps.max = 8000
        constraints.sequence_steps.step = 1
        constraints.sequence_steps.default = 0

        # the name a_ch<num> and d_ch<num> are generic names, which describe
        # UNAMBIGUOUSLY the channels. Here all possible channel configurations
        # are stated, where only the generic names should be used. The names for
        # the different configurations can be customary chosen.

        activation_conf = OrderedDict()
        activation_conf['yourconf'] = {'a_ch1', 'd_ch1', 'd_ch2', 'a_ch2',
                                       'd_ch3', 'd_ch4'}
        activation_conf['different_conf'] = {'a_ch1', 'd_ch1', 'd_ch2'}
        activation_conf['something_else'] = {'a_ch2', 'd_ch3', 'd_ch4'}
        constraints.activation_config = activation_conf
        """
        constraints = PulserConstraints()
        constraints.sample_rate.min = self._clock_freq
        constraints.sample_rate.max = self._clock_freq
        constraints.step = 0.0
        constraints.unit = 'Hz'

        constraints.d_ch_low.min = 0.0
        constraints.d_ch_low.max = 0.0
        constraints.d_ch_low.step = 0.0
        constraints.d_ch_low.default = 0.0
        constraints.d_ch_low.unit = 'V'

        # it is a LVTTL standard with 3.3V as the logical one
        constraints.d_ch_high.min = 3.3
        constraints.d_ch_high.max = 3.3
        constraints.d_ch_high.step = 3.3
        constraints.d_ch_high.default = 3.3
        constraints.d_ch_high.unit = 'V'

        # Minimum instruction time in clock cycles specified in the config,
        # translates for 6 clock cycles to 12ns at 500MHz.
        constraints.waveform_length.min = self._min_instr_len
        constraints.waveform_length.max = 2**20-1
        constraints.waveform_length.step = 1
        constraints.waveform_length.default = 128

        activation_config = OrderedDict()
        activation_config['4_ch'] = {'d_ch1', 'd_ch2', 'd_ch3', 'd_ch4'}
        activation_config['all'] = {'d_ch1', 'd_ch2', 'd_ch3', 'd_ch4',
                                    'd_ch5', 'd_ch6', 'd_ch7', 'd_ch8',
                                    'd_ch9', 'd_ch10', 'd_ch11', 'd_ch12',
                                    'd_ch13', 'd_ch14', 'd_ch15', 'd_ch16',
                                    'd_ch17', 'd_ch18', 'd_ch19', 'd_ch20',
                                    'd_ch21'}

        constraints.activation_config = activation_config

        return constraints


    def pulser_on(self):
        """ Switches the pulsing device on.

        @return int: error code (0:OK, -1:error)
        """
        return self.start()

    def pulser_off(self):
        """ Switches the pulsing device off.

        @return int: error code (0:OK, -1:error)
        """
        return self.stop()

    def load_waveform(self, load_dict):
        """ Loads a waveform to the specified channel of the pulsing device.

        @param dict|list load_dict: a dictionary with keys being one of the
                                    available channel index and values being the
                                    name of the already written waveform to load
                                    into the channel. Examples:

                                        {1: rabi_ch1, 2: rabi_ch2}
                                    or
                                        {1: rabi_ch2, 2: rabi_ch1}

                                    If just a list of waveform names if given,
                                    the channel association will be invoked from
                                    the channel suffix '_ch1', '_ch2' etc. A
                                    possible configuration can be e.g.

                                        ['rabi_ch1', 'rabi_ch2', 'rabi_ch3']

        @return dict: Dictionary containing the actually loaded waveforms per
                      channel.

        For devices that have a workspace (i.e. AWG) this will load the waveform
        from the device workspace into the channel. For a device without mass
        memory, this will make the waveform/pattern that has been previously
        written with self.write_waveform ready to play.
        """

        # Since only one waveform can be present at a time check if only a
        # single name is given
        if isinstance(load_dict, list):
            waveforms = list(set(load_dict))
        elif isinstance(load_dict, dict):
            waveforms = list(set(load_dict.values()))
        else:
            self.log.error('Method load_waveform expects a list of waveform '
                           'names or a dict.')
            return self.get_loaded_assets()

        if len(waveforms) != 1:
            self.log.error('PulseBlaster expects exactly one waveform name for '
                           'load_waveform.')
            return self.get_loaded_assets()

        waveform = waveforms[0]
        if waveform != self._current_pb_waveform_name:
            self.log.error('No waveform by the name "{0}" generated for '
                           'PulseBlaster.\n'
                           'Only one waveform at a time can be '
                           'held.'.format(waveform))
            return self.get_loaded_assets()

        self.write_pulse_form(self._current_pb_waveform)
        self._currently_loaded_waveform = waveform

        return self.get_loaded_assets()[0]

    def load_sequence(self, sequence_name):
        """ Loads a sequence to the channels of the device in order to be ready
            for playback.

        @param dict|list sequence_name: a dictionary with keys being one of the
                                        available channel index and values being
                                        the name of the already written waveform
                                        to load into the channel. Examples:

                                            {1: rabi_ch1, 2: rabi_ch2} or
                                            {1: rabi_ch2, 2: rabi_ch1}

                                        If just a list of waveform names if
                                        given, the channel association will be
                                        invoked from the channel suffix '_ch1',
                                        '_ch2' etc.

        @return dict: Dictionary containing the actually loaded waveforms per
                      channel.

        For devices that have a workspace (i.e. AWG) this will load the sequence
        from the device workspace into the channels. For a device without mass
        memory this will make the waveform/pattern that has been
        previously written with self.write_waveform ready to play.
        """

        self.log.warning('PulseBlaster digital pulse generator has no '
                         'sequencing capabilities.\n'
                         'load_sequence call ignored.')
        return {}

    def get_loaded_assets(self):
        """ Retrieve the currently loaded asset names for each active channel
            of the device.

        @return (dict, str): Dictionary with keys being the channel number and
                             values being the respective asset loaded into the
                             channel, string describing the asset type
                             ('waveform' or 'sequence')

        The returned dictionary will have the channel numbers as keys. In case
        of loaded waveforms the dictionary values will be the waveform names. In
        case of a loaded sequence the values will be the sequence name appended
        by a suffix representing the track loaded to the respective channel
        (i.e. '<sequence_name>_1').
        """

        asset_type = 'waveform' if self._currently_loaded_waveform else None

        asset_dict = {}
        for index, entry in enumerate(self._current_activation_config):
            # asset_dict[index+1] = '{0}_'.format(self._current_pb_waveform_name, entry.replace('d_',''))
            asset_dict[index+1] = self._current_pb_waveform_name
        return asset_dict, asset_type

    def clear_all(self):
        """ Clears all loaded waveforms from the pulse generators RAM/workspace.

        @return int: error code (0:OK, -1:error)
        """

        self._currently_loaded_waveform = ''
        self._current_pb_waveform_name = ''
        self._current_pb_waveform = {'active_channels': [],
                                     'length': self.LEN_MIN}
        return 0

    def get_status(self):
        """ Retrieves the status of the pulsing hardware.

        @return (int, dict): tuple with an integer value of the current status
                             and a corresponding dictionary containing status
                             description for all the possible status variables
                             of the pulse generator hardware.
        """
        num = self.get_status_bit()
        if num in [1, 2]:
            state = 0
        else:
            state = 1

        status_dict = {0: 'Idle', 1: 'Running'}

        return state, status_dict

    def get_sample_rate(self):
        """ Get the sample rate of the pulse generator hardware

        @return float: The current sample rate of the device (in Hz)

        Do not return a saved sample rate from an attribute, but instead
        retrieve the current sample rate directly from the device.
        """
        return self.SAMPLE_RATE

    def set_sample_rate(self, sample_rate):
        """ Set the sample rate of the pulse generator hardware.

        @param float sample_rate: The sampling rate to be set (in Hz)

        @return float: the sample rate returned from the device (in Hz).

        Note: After setting the sampling rate of the device, use the actually
        set return value for further processing.
        """

        self.log.warning('Sample rate cannot be changed in the PulseBlaster.'
                         'Ignore the command.')

        return self.get_sample_rate()

    def get_analog_level(self, amplitude=None, offset=None):
        """ Retrieve the analog amplitude and offset of the provided channels.

        @param list amplitude: optional, if the amplitude value (in Volt peak to
                               peak, i.e. the full amplitude) of a specific
                               channel is desired.
        @param list offset: optional, if the offset value (in Volt) of a
                            specific channel is desired.

        @return: (dict, dict): tuple of two dicts, with keys being the channel
                               descriptor string (i.e. 'a_ch1') and items being
                               the values for those channels. Amplitude is
                               always denoted in Volt-peak-to-peak and Offset
                               in volts.

        Note: Do not return a saved amplitude and/or offset value but instead
              retrieve the current amplitude and/or offset directly from the
              device.

        If nothing (or None) is passed then the levels of all channels will be
        returned. If no analog channels are present in the device, return just
        empty dicts.

        Example of a possible input:

            amplitude = ['a_ch1', 'a_ch4'], offset = None

        to obtain the amplitude of channel 1 and 4 and the offset of all
        channels

            {'a_ch1': -0.5, 'a_ch4': 2.0}
            {'a_ch1': 0.0, 'a_ch2': 0.0, 'a_ch3': 1.0, 'a_ch4': 0.0}

        """
        return dict(), dict()

    def set_analog_level(self, amplitude=None, offset=None):
        """ Set amplitude and/or offset value of the provided analog channel(s).

        @param dict amplitude: dictionary, with key being the channel descriptor
                               string (i.e. 'a_ch1', 'a_ch2') and items being
                               the amplitude values (in Volt peak to peak, i.e.
                               the full amplitude) for the desired channel.
        @param dict offset: dictionary, with key being the channel descriptor
                            string (i.e. 'a_ch1', 'a_ch2') and items being the
                            offset values (in absolute volt) for the desired
                            channel.

        @return (dict, dict): tuple of two dicts with the actual set values for
                              amplitude and offset for ALL channels.

        If nothing is passed then the command will return the current
        amplitudes/offsets.

        Note: After setting the amplitude and/or offset values of the device,
              use the actual set return values for further processing.
        """
        return {}, {}

    def get_digital_level(self, low=None, high=None):
        """ Retrieve the digital low and high level of the provided/all channels.

        @param list low: optional, if the low value (in Volt) of a specific
                         channel is desired.
        @param list high: optional, if the high value (in Volt) of a specific
                          channel is desired.

        @return: (dict, dict): tuple of two dicts, with keys being the channel
                               descriptor strings (i.e. 'd_ch1', 'd_ch2') and
                               items being the values for those channels. Both
                               low and high value of a channel is denoted in
                               volts.

        Note: Do not return a saved low and/or high value but instead retrieve
              the current low and/or high value directly from the device.

        If nothing (or None) is passed then the levels of all channels are being
        returned. If no digital channels are present, return just an empty dict.

        Example of a possible input:

            low = ['d_ch1', 'd_ch4']

        to obtain the low voltage values of digital channel 1 an 4. A possible
        answer might be

            {'d_ch1': -0.5, 'd_ch4': 2.0}
            {'d_ch1': 1.0, 'd_ch2': 1.0, 'd_ch3': 1.0, 'd_ch4': 4.0}

        Since no high request was performed, the high values for ALL channels
        are returned (here 4).
        """
        if low:
            low_dict = {chnl: 0.0 for chnl in low}
        else:
            low_dict = {'d_ch{0:d}'.format(chnl + 1): 0.0 for chnl in range(21)}

        if high:
            high_dict = {chnl: 3.3 for chnl in high}
        else:
            high_dict = {'d_ch{0:d}'.format(chnl + 1): 5.0 for chnl in range(21)}

        return low_dict, high_dict

    def set_digital_level(self, low=None, high=None):
        """ Set low and/or high value of the provided digital channel.

        @param dict low: dictionary, with key being the channel descriptor
                         string (i.e. 'd_ch1', 'd_ch2') and items being the low
                         values (in volt) for the desired channel.
        @param dict high: dictionary, with key being the channel descriptor
                          string (i.e. 'd_ch1', 'd_ch2') and items being the
                          high values (in volt) for the desired channel.

        @return (dict, dict): tuple of two dicts where first dict denotes the
                              current low value and the second dict the high
                              value for ALL digital channels. Keys are the
                              channel descriptor strings (i.e. 'd_ch1', 'd_ch2')

        If nothing is passed then the command will return the current voltage
        levels.

        Note: After setting the high and/or low values of the device, use the
              actual set return values for further processing.
        """
        self.log.warning('PulseBlaster pulse generator logic level cannot be '
                         ' adjusted! Ignore the command.')
        return self.get_digital_level()

    def get_active_channels(self,  ch=None):
        """ Get the active channels of the pulse generator hardware.

        @param list ch: optional, if specific analog or digital channels are
                        needed to be asked without obtaining all the channels.

        @return dict: where keys denoting the channel string and items boolean
                      expressions whether channel are active or not.

        Example for an possible input (order is not important):

            ch = ['a_ch2', 'd_ch2', 'a_ch1', 'd_ch5', 'd_ch1']

        then the output might look like

            {'a_ch2': True, 'd_ch2': False, 'a_ch1': False, 'd_ch5': True,
             'd_ch1': False}

        If no parameter (or None) is passed to this method all channel states
        will be returned.
        """

        if ch is None:
            ch = []

        active_ch = {}

        if ch == []:
            active_ch = self.channel_states

        else:
            for channel in ch:
                active_ch[channel] = self.channel_states[channel]

        return active_ch

    def set_active_channels(self, ch=None):
        """ Set the active channels for the pulse generator hardware.

        @param dict ch: dictionary with keys being the analog or digital string
                        generic names for the channels (i.e. 'd_ch1', 'a_ch2')
                        with items being a boolean value. True: Activate
                        channel, False: Deactivate channel

        @return dict: with the actual set values for ALL active analog and
                      digital channels

        If nothing is passed then the command will simply return the unchanged
        current state.

        Note: After setting the active channels of the device, use the returned
              dict for further processing.

        Example for possible input:

            ch={'a_ch2': True, 'd_ch1': False, 'd_ch3': True, 'd_ch4': True}

        to activate analog channel 2 digital channel 3 and 4 and to deactivate
        digital channel 1.

        The hardware itself has to handle, whether separate channel activation
        is possible.
        """

        if ch is None:
            ch = {}

        # save activation in case it cannot be set correctly
        old_activation = self.channel_states.copy()

        for channel in ch:
            self.channel_states[channel] = ch[channel]

        active_channel_set = {chnl for chnl, is_active in self.channel_states.items() if is_active}

        if active_channel_set not in self.get_constraints().activation_config.values():
            self.log.error('Channel activation to be set not found in constraints.\n'
                           'Channel activation unchanged.')
            self.channel_states = old_activation
        else:
            self._current_activation_config = active_channel_set

        return self.get_active_channels(ch=list(ch))

    def write_waveform(self, name, analog_samples, digital_samples,
                       is_first_chunk, is_last_chunk, total_number_of_samples):
        """ Write a new waveform or append samples to an already existing
            waveform on the device memory.

        @param str name: the name of the waveform to be created/append to
        @param numpy.ndarray analog_samples: array of type float32 containing
                                             the voltage samples
        @param numpy.ndarray digital_samples: array of type bool containing the
                                               marker states (if analog channels
                                               are active, this must be the same
                                               length as analog_samples)
        @param bool is_first_chunk: flag indicating if it is the first chunk to
                                    write. If True this method will create a new
                                    empty waveform. If False the samples are
                                    appended to the existing waveform.
        @param bool is_last_chunk: flag indicating if it is the last chunk to
                                   write. Some devices may need to know when to
                                   close the appending waveform file.
        @param int total_number_of_samples: The number of sample points for the
                                            entire waveform (not only the
                                            currently written chunk)

        @return (int, list): number of samples written (-1 indicates failed
                             process) and list of created waveform names.

        The flags is_first_chunk and is_last_chunk can be used as indicator,
        if a new waveform should be created or if the write process to a
        waveform should be terminated.

        """

        #FIXME: Remove those, after debug process is finished.
        self._name = name
        self._analog_samples = analog_samples
        self._digital_samples = digital_samples
        self._total_number_of_samples = total_number_of_samples
        self._is_first_chunk = is_first_chunk
        self._is_last_chunk = is_last_chunk

        if analog_samples:
            self.log.error('PulseBlaster is purely digital and does not '
                           'support waveform generation with analog samples.')
            return -1, list()

        if not digital_samples:
            if total_number_of_samples > 0:
                self.log.warning('No samples handed over for waveform '
                                 'generation! Pass to the function '
                                 '"write_waveform" digital samples!')
                return -1, list()

            else:
                self._current_pb_waveform ={'active_channels': [],
                                            'length': self.LEN_MIN}
                self._current_pb_waveform_name = ''
                return 0, list()

        # Determine the length of one of the waveform arrays, all should be the
        # same length.
        chan = list(digital_samples)
        chan.sort()
        chunk_length = len(digital_samples[chan[0]])

        # assume that the number of channels are specified correct from the
        # instance, which called this method.
        self._current_activation_config = chan

        if is_first_chunk:
            self._current_pb_waveform = self._convert_sample_to_pb_sequence(digital_samples)

            self._current_pb_waveform_name = name

        else:

            pb_waveform_temp = self._convert_sample_to_pb_sequence(digital_samples)

            # check if last of existing waveform is the same as the first one of
            # the coming one, then combine them,
            if self._current_pb_waveform[-1]['active_channels'] == pb_waveform_temp[0]['active_channels']:
                self._current_pb_waveform[-1]['length'] += pb_waveform_temp[0]['length']
                pb_waveform_temp.pop(0)

            self._current_pb_waveform.extend(pb_waveform_temp)

        # convert at first the separate waveforms for each channel to a matrix

        if is_last_chunk:
            self.write_pulse_form(self._current_pb_waveform)
            self.log.debug('Waveform written in PulseBlaster with name "{0}" '
                           'and a total length of {1} sequence '
                           'entries.'.format(self._current_pb_waveform_name,
                                              len(self._current_pb_waveform) ))

        return chunk_length, [self._current_pb_waveform_name]

    def _convert_sample_to_pb_sequence(self, digital_samples):
        """ Helper method to create a pulse blaster sequence.

        @param numpy.ndarray digital_samples: array of type bool containing the
                                              marker states (if analog channels
                                              are active, this must be the same
                                              length as analog_samples)

        @return list: a sequence list with dictionaries formated for the generic
                      method 'write_pulse_form. The dictionaries have the
                      elements 'active_channels' and 'length. The
                      'active_channels' is a list, which contains the channel
                      number, which should be switched on. The channel numbers
                      start with 0. The 'length' entry contains the length of
                      the 'active_channels' in ns. E.g.

                        [{'active_channels':[0], 'length': 10e-6},
                         {'active_channels':[], 'length': 20e-6}]

                      which will switch on channel 0 for 10us on and switch all
                      channels off for 20us.
        """

        ch_list = list(digital_samples)
        ch_list.sort()
        num_ch = len(ch_list)

        # take on of the channel and obtain the channel length
        num_entries = len(digital_samples[ch_list[0]])

        last_sequence_dict = None
        pb_sequence_list = list()

        for index in range(num_entries):

            # create at first a temporary array, with the minimal granularity
            # length. The sampling freq is fixed anyway and cannot be changed.
            temp_sequence_dict = {'active_channels': [],
                                  'length': self.GRAN_MIN}

            for ch_name in ch_list:

                if digital_samples[ch_name][index]:
                    temp_sequence_dict['active_channels'].append(int(ch_name.replace('d_ch', ''))-1)

            # compare it with the last array if present

            # if not present start to count
            if last_sequence_dict is None:
                last_sequence_dict = temp_sequence_dict

            else:

                 # if present and the same channels, accumulate length
                if temp_sequence_dict['active_channels'] == last_sequence_dict['active_channels']:
                    last_sequence_dict['length'] += temp_sequence_dict['length']

                # if present and not the same channels, append last array to
                # sequence array
                else:
                    # increase length by 1%, to remove the ambiguity for the
                    # comparison
                    if last_sequence_dict['length']*1.01 < self.LEN_MIN:
                        self.log.warning('Current waveform contains a pulse of '
                                         'length {0:.2f}ns, which is smaller '
                                         'than the minimal allowed length of '
                                         '{1:.2f}ns! Pulse sequence might '
                                         'most probably look unexpected. '
                                         'Increase the length of the smallest '
                                         'pulse!'
                                         ''.format(last_sequence_dict['length']*1e9,
                                                   self.LEN_MIN*1e9))

                    pb_sequence_list.append(last_sequence_dict)

                    # and temporary array becomes last array for the next round
                    last_sequence_dict = temp_sequence_dict

        # do not forget to add the last sequence
        pb_sequence_list.append(last_sequence_dict)

        return pb_sequence_list

    def write_sequence(self, name, sequence_parameters):
        """
        Write a new sequence on the device memory.

        @param str name: the name of the waveform to be created/append to
        @param dict sequence_parameters: dictionary containing the parameters
                                         for a sequence

        @return: int, number of sequence steps written (-1 indicates failed
                 process)
        """
        self.log.warning('PulseBlaster digital pulse generator has no '
                         'sequencing capabilities.\n'
                         'write_sequence call ignored.')
        return -1

    def get_waveform_names(self):
        """ Retrieve the names of all uploaded waveforms on the device.

        @return list: List of all uploaded waveform name strings in the device
                      workspace.
        """

        #FIXME: That seems not to be right. Docstring does not match with output.
        return [self._current_pb_waveform_name]

    def get_sequence_names(self):
        """ Retrieve the names of all uploaded sequence on the device.

        @return list: List of all uploaded sequence name strings in the device
                      workspace.
        """
        return list()


    def delete_waveform(self, waveform_name):
        """Delete the waveform with name "waveform_name" from the device memory.

        @param str waveform_name: The name of the waveform to be deleted
                                  Optionally a list of waveform names can be
                                  passed.

        @return list: a list of deleted waveform names.
        """
        self.log.info('PulserBlaster does not has any waveform, skip delete '
                      'command.')
        return list()

    def delete_sequence(self, sequence_name):
        """ Delete the sequence with name "sequence_name" from the device memory.

        @param str sequence_name: The name of the sequence to be deleted
                                  Optionally a list of sequence names can be passed.

        @return list: a list of deleted sequence names.
        """
        return list()

    def get_interleave(self):
        """ Check whether Interleave is ON or OFF in AWG.

        @return bool: True: ON, False: OFF

        Will always return False for pulse generator hardware without interleave.
        """
        return False

    def set_interleave(self, state=False):
        """ Turns the interleave of an AWG on or off.

        @param bool state: The state the interleave should be set to
                           (True: ON, False: OFF)

        @return bool: actual interleave status (True: ON, False: OFF)

        Note: After setting the interleave of the device, retrieve the
              interleave again and use that information for further processing.

        Unused for pulse generator hardware other than an AWG.
        """
        if state:
            self.log.error('No interleave functionality available in '
                           'PulseBlaster.\n'
                           'Interleave state is always False.')
        return False

    def reset(self):
        """ Reset the device.

        @return int: error code (0:OK, -1:error)
        """
        return self.reset_device()

    def has_sequence_mode(self):
        """ Asks the pulse generator whether sequence mode exists.

        @return: bool, True for yes, False for no.
        """
        return False<|MERGE_RESOLUTION|>--- conflicted
+++ resolved
@@ -50,13 +50,8 @@
     Another manual describes the functions a bit better:
         http://spincore.com/CD/PulseBlasterESR/SP1/PBESR_Manual.pdf
 
-<<<<<<< HEAD
-    The SpinCore programming library (spinapi.dll, spinapi64.dll, libspinapi.so
-    or libspinapi64.so) is written in C and its data types correspond to
-=======
     The SpinCore programming library (spinapi.dll, spinapi64.dll, libspinapi.so 
     or libspinapi64.so) is written in C and its data types correspond to 
->>>>>>> ddd2c02d
     standard C/C++ data types as follows:
 
             char                    8 bit, byte (or characters in ASCII)
@@ -147,19 +142,11 @@
     FIVE_PERIOD = 0xA00000  # 101       |       5       | 10
     ON = 0xE00000           # 111       |      > 5      | No short pulse
 
-<<<<<<< HEAD
-    # The length of the short pulse cannot be shorter than 10ns, however, with
-    # the instruction flags above, it can be specified how many clock cycles are
-    # set to HIGH within the minimal instruction length from the beginning.
-    # All other clock cycles of the 10ns pulse will be set to LOW.
-    # Otherwise, if the length of the pulse is greater than 10ns the ON flag
-=======
     # The length of the short pulse cannot be shorter than 10ns, however, with 
     # the instruction flags above, it can be specified how many clock cycles are
     # set to HIGH within the minimal instruction length from the beginning. 
     # All other clock cycles of the 10ns pulse will be set to LOW.
     # Otherwise, if the length of the pulse is greater than 10ns the ON flag 
->>>>>>> ddd2c02d
     # needs to be specified.
     #
     # This instruction might only be used for some old boards
@@ -168,11 +155,7 @@
     # To understand the usage of those flags, please refer to the manual on
     # p. 28, Fig. 16 (for the manual version 2017/09/04).
     #
-<<<<<<< HEAD
-    # NOTE: The short pulse flags are not used in this file, but are implemented
-=======
     # NOTE: The short pulse flags are not used in this file, but are implemented 
->>>>>>> ddd2c02d
     #       for potential future use.
 
     # Useful Constants for Output Pattern and Control Word, max size is 24bits
@@ -304,13 +287,8 @@
 
             err_str = self.get_error_string()
 
-<<<<<<< HEAD
-            # Catch a very specific error code, which is not proviced by the
-            # documentation. The error text of this error value appears only in
-=======
             # Catch a very specific error code, which is not proviced by the 
             # documentation. The error text of this error value appears only in 
->>>>>>> ddd2c02d
             # the debug mode. Return the required error message.
             if func_val == -91 and err_str == '':
 
