# -*- coding: utf-8 -*-

"""
This file contains the Qudi Hardware module NICard class.

Qudi is free software: you can redistribute it and/or modify
it under the terms of the GNU General Public License as published by
the Free Software Foundation, either version 3 of the License, or
(at your option) any later version.

Qudi is distributed in the hope that it will be useful,
but WITHOUT ANY WARRANTY; without even the implied warranty of
MERCHANTABILITY or FITNESS FOR A PARTICULAR PURPOSE.  See the
GNU General Public License for more details.

You should have received a copy of the GNU General Public License
along with Qudi. If not, see <http://www.gnu.org/licenses/>.

Copyright (c) the Qudi Developers. See the COPYRIGHT.txt file at the
top-level directory of this distribution and at <https://github.com/Ulm-IQO/qudi/>
"""

import numpy as np
import re
from collections import OrderedDict

import PyDAQmx as daq

from core.module import Base, ConfigOption
from interface.slow_counter_interface import SlowCounterInterface
from interface.slow_counter_interface import SlowCounterConstraints
from interface.slow_counter_interface import CountingMode
from interface.odmr_counter_interface import ODMRCounterInterface
from interface.confocal_scanner_interface import ConfocalScannerInterface
from interface.finite_counter_interface import FiniteCounterInterface
from interface.analogue_reader_interface import AnalogueReaderInterface
from interface.analogue_output_interface import AnalogueOutputInterface


class NationalInstrumentsXSeries(Base, SlowCounterInterface, ConfocalScannerInterface, ODMRCounterInterface,
                                 FiniteCounterInterface, AnalogueReaderInterface, AnalogueOutputInterface):
    """ stable: Kay Jahnke, Alexander Stark

    A National Instruments device that can count and control microwave generators.

    !!!!!! NI USB 63XX, NI PCIe 63XX and NI PXIe 63XX DEVICES ONLY !!!!!!

<<<<<<< HEAD
    Basic procedure how the NI card is configurated:
      * At first you have to define a channel, where the APD clicks will be
        received. That can be any PFI input, which is specified to record TTL
        pulses.
      * Then two counter channels have to be configured.
      * One counter channel serves as a timing device, i.e. basically a clock
        which runs at a certain given frequency.
      * The second counter channel will be used as a gated counting device,
        which will, dependent on the clock, count within the clock interval. The faster
        the clock channel is configured, the smaller is the gated counting
        interval and the less counts per clock periode you will count.

    Therefore the whole issue is to establish a time based gated-counting
    channel.

    Text Based NI-DAQmx Data Acquisition Examples:
    http://www.ni.com/example/6999/en/#ANSIC

    Explanation of the terminology, which is used in the NI Card and useful to
    know in connection with our implementation:

    Hardware-Timed Counter Tasks:
        Use hardware-timed counter input operations to drive a control loop. A
        really good explanation can be found in:

        http://zone.ni.com/reference/en-XX/help/370466V-01/mxcncpts/controlappcase4/

    Terminals:
        A terminal is a named location where a signal is either generated
        (output or produced) or acquired (input or consumed). A terminal that
        can output only one signal is often named after that signal. A terminal
        with an input that can be used only for one signal is often named after
        the clock or trigger that the signal is used for. Terminals that are
        used for many signals have generic names such as RTSI, PXITrig, or PFI.

        http://zone.ni.com/reference/en-XX/help/370466W-01/mxcncpts/terminal/
        http://zone.ni.com/reference/en-XX/help/370466V-01/mxcncpts/termnames/

    Ctr0Out, Ctr1Out, Ctr2Out, Ctr3Out:
        Terminals at the I/O connector where the output of counter 0,
        counter 1, counter 2, or counter 3 can be emitted. You also can use
        Ctr0Out as a terminal for driving an external signal onto the RTSI bus.

    Ctr0Gate, Ctr1Gate, Ctr2Gate, Ctr3Gate:
        Terminals within a device whose purpose depends on the application.
        Refer to Counter Parts in NI-DAQmx for more information on how the gate
        terminal is used in various applications.

    Ctr0Source, Ctr1Source, Ctr2Source, Ctr3Source:
        Terminals within a device whose purpose depends on the application.
        Refer to Counter Parts in NI-DAQmx for more information on how the
        source terminal is used in various applications.

    Ctr0InternalOutput, Ctr1InternalOutput, Ctr2InternalOutput,
    Ctr3InternalOutput:
        Terminals within a device where you can choose the pulsed or toggled
        output of the counters. Refer to Counter Parts in NI-DAQmx (or MAX)
        for more information on internal output terminals.

    Task State Model:
        NI-DAQmx uses a task state model to improve ease of use and speed up
        driver performance. Have a look at

        http://zone.ni.com/reference/en-XX/help/370466V-01/mxcncpts/taskstatemodel/

        Small explanation: The task state model consists of five states
            1. Unverified,
            2. Verified,
            3. Reserved,
            4. Committed,
            5. Running.
        You call the Start Task function/VI, Stop Task function/VI, and
        Control Task function/VI to transition the task from one state to
        another. The task state model is very flexible. You can choose to
        interact with as little or as much of the task state model as your
        application requires.

    Device limitations:
        Keep in mind that ONLY the X-series of the NI cards is capable of doing
        a Counter Output Pulse Frequency Train with finite numbers of samples
        by using ONE internal device channel clock (that is the function
        DAQmxCreateCOPulseChanFreq or CO Pulse Freq in Labview)! All other card
        series have to use two counters to generate that!
        Check out the description of NI which tells you 'How Many Counters Does
        Each Type of Counter Input or Output Task Take':

        http://digital.ni.com/public.nsf/allkb/9D1780F448D10F4686257590007B15A8

        This code was tested with NI 6323 and NI 6229, where the first one is
        an X-series device and the latter one is a Low-Cost M Series device.
        With the NI 6229 it is not possible at all to perform the scanning
        task unless you have two of that cards. The limitation came from a lack
        of internal counters.
        The NI 6323 was taken as a basis for this hardware module and thus all
        the function are working on that card.
    """
=======
    See [National Instruments X Series Documentation](@ref nidaq-x-series) for details.
  """
>>>>>>> f73b00ae

    _modtype = 'NICard'
    _modclass = 'hardware'

    # config options
    _photon_sources = ConfigOption('photon_sources', missing='error')

    # slow counter
    _clock_channel = ConfigOption('clock_channel', missing='error')
    _default_clock_frequency = ConfigOption('default_clock_frequency', 100, missing='info')
    _counter_channels = ConfigOption('counter_channels', missing='error')
    _counter_ai_channels = ConfigOption('counter_ai_channels', [], missing='info')

    # confocal scanner
    _default_scanner_clock_frequency = ConfigOption(
        'default_scanner_clock_frequency', 100, missing='info')
    _scanner_clock_channel = ConfigOption('scanner_clock_channel', missing='warn')
    _finite_clock_frequency = ConfigOption('finite_clock_frequency', 100, missing='warn')
    _analogue_input_clock_frequency = ConfigOption('analogue_input_clock_frequency', 100, missing='warn')
    _pixel_clock_channel = ConfigOption('pixel_clock_channel', None)
    _scanner_ao_channels = ConfigOption('scanner_ao_channels', missing='error')
    _scanner_ai_channels = ConfigOption('scanner_ai_channels', [], missing='info')
    _scanner_counter_channels = ConfigOption('scanner_counter_channels', [], missing='warn')
    _scanner_voltage_ranges = ConfigOption('scanner_voltage_ranges', missing='error')
    _scanner_position_ranges = ConfigOption('scanner_position_ranges', missing='error')

    # odmr
    _odmr_trigger_channel = ConfigOption('odmr_trigger_channel', missing='error')

    _gate_in_channel = ConfigOption('gate_in_channel', missing='error')
    # number of readout samples, mainly used for gated counter
    _default_samples_number = ConfigOption('default_samples_number', 50, missing='info')
    # used as a default for expected maximum counts
    _max_counts = ConfigOption('max_counts', 3e7)
    # timeout for the Read or/and write process in s
    _RWTimeout = ConfigOption('read_write_timeout', 10)
    _counting_edge_rising = ConfigOption('counting_edge_rising', True)
    _analogue_resolution = ConfigOption('analogue_resolution', 16, missing='warn')
    _a_o_channels = ConfigOption('Analogue_output_channels', {}, missing='error')
    _a_o_ranges = ConfigOption('Analogue_output_ranges', {}, missing='error')
    _a_i_channels = ConfigOption('Analogue_input_channels', {}, missing='error')
    _a_i_ranges = ConfigOption('Analogue_input_ranges', {}, missing='error')
    _dummy_frequency = ConfigOption('dummy_frequency', 100, missing='error')
    _clock_channels = ConfigOption('clock_channels', [], missing='error')

    def on_activate(self):
        """ Starts up the NI Card at activation.
        """
        # the tasks used on that hardware device:
        self._counter_daq_tasks = []
        self._counter_analog_daq_task = None
        self._clock_daq_task = None
        self._scanner_clock_daq_task = None
        self._scanner_ao_task = None
        self._scanner_counter_daq_tasks = []
        self._analogue_input_daq_tasks = {}
        self._analogue_output_daq_tasks = {}
        self._line_length = None
        self._odmr_length = None

        self._gated_counter_daq_task = None
        self._scanner_analog_daq_task = None

        self._analogue_input_samples = {}
        self._analogue_output_clock_frequency = self._default_scanner_clock_frequency
        self._clock_daq_task_new = {}
        self._clock_frequency_new = {}
        self._clock_channel_new = {}
        self._analogue_input_channels = {}
        self._analogue_output_channels = {}
        self._ai_voltage_range = {}
        self._ao_voltage_range = {}
        for i in self._a_o_channels:
            for j in dict(i).items():
                self._analogue_output_channels[j[0]] = j[1]
        ao_list = []
        for i in self._a_o_ranges.keys():
            if i not in self._analogue_output_channels.keys():
                self.log.error("%s is not a possible axis.\n Therefore it is not possible to define "
                               "an analogue output range for it. The range will be omitted", i)
                continue
            vlow, vhigh = float(self._a_o_ranges[i][0]), float(self._a_o_ranges[i][1])
            if vlow < vhigh:
                self._ao_voltage_range[i] = [vlow, vhigh]
            else:
                self.log.warn('Configuration %s  of analogue output range for %s incorrect, taking [0 , '
                              '6.] instead.', self._ao_voltage_range[i], i)
                self._ao_voltage_range[i] = [0, 6.]
            ao_list.append(i)

        # check if all analogue input channels have a voltage range defined:
        for i in self._analogue_output_channels.keys():
            if i not in ao_list:
                self.log.error("%s channel has no analogue output range defined. Taking default [0,6.] instead.")
                self._ao_voltage_range["i"] = [0, 6.]

        for i in self._a_i_channels:
            for j in i.items():
                self._analogue_input_channels[j[0]] = j[1]
        ai_list = []
        for i in self._a_i_ranges.keys():
            if i not in self._analogue_input_channels.keys():
                self.log.error("%s is not a possible axis.\n Therefore it is not possible to define "
                               "an analogue input range for it. The range will be omitted", i)
                continue
            vlow, vhigh = float(self._a_i_ranges[i][0]), float(self._a_i_ranges[i][1])
            if vlow < vhigh:
                self._ai_voltage_range[i] = [vlow, vhigh]
            else:
                self.log.warn('Configuration %s  of analogue input range for %s incorrect, taking [0 , '
                              '2.] instead.', self._a_i_ranges[i], i)
                self._ai_voltage_range[i] = [0, 2.]
            ai_list.append(i)

        # check if all analogue input channels have a voltage range defined:
        for i in self._analogue_input_channels.keys():
            if i not in ai_list:
                self.log.error("%s channel has no analogue input range defined. Taking default [0,2.] instead.", i)
                self._ai_voltage_range[i] = [0, 2.]

        # handle other the parameters given by the config
        self._current_position = np.zeros(len(self._scanner_ao_channels))

        if len(self._scanner_ao_channels) < len(self._scanner_voltage_ranges):
            self.log.error(
                'Specify at least as many scanner_voltage_ranges as scanner_ao_channels!')

        if len(self._scanner_ao_channels) < len(self._scanner_position_ranges):
            self.log.error(
                'Specify at least as many scanner_position_ranges as scanner_ao_channels!')

        if len(self._scanner_counter_channels) + len(self._scanner_ai_channels) < 1:
            self.log.error(
                'Specify at least one counter or analog input channel for the scanner!')

        # Analogue output is always needed and it does not interfere with the
        # rest, so start it always and leave it running
        if self._start_analog_output() < 0:
            self.log.error('Failed to start analog output.')
            raise Exception('Failed to start NI Card module due to analog output failure.')

    def on_deactivate(self):
        """ Shut down the NI card.
        """
        self.reset_hardware()

    # =================== SlowCounterInterface Commands ========================

    def get_constraints(self):
        """ Get hardware limits of NI device.

        @return SlowCounterConstraints: constraints class for slow counter

        FIXME: ask hardware for limits when module is loaded
        """
        constraints = SlowCounterConstraints()
        constraints.max_detectors = 4
        constraints.min_count_frequency = 1e-3
        constraints.max_count_frequency = 10e9
        constraints.counting_mode = [CountingMode.CONTINUOUS]
        return constraints

    def set_up_clock(self, clock_frequency=None, clock_channel=None, scanner=False, idle=False):
        """ Configures the hardware clock of the NiDAQ card to give the timing.

        @param float clock_frequency: if defined, this sets the frequency of
                                      the clock in Hz
        @param string clock_channel: if defined, this is the physical channel
                                     of the clock within the NI card.
        @param bool scanner: if set to True method will set up a clock function
                             for the scanner, otherwise a clock function for a
                             counter will be set.
        @param bool idle: set whether idle situation of the counter (where
                          counter is doing nothing) is defined as
                                True  = 'Voltage High/Rising Edge'
                                False = 'Voltage Low/Falling Edge'

        @return int: error code (0:OK, -1:error)
        """

        if not scanner and self._clock_daq_task is not None:
            self.log.error('Another counter clock is already running, close this one first.')
            return -1

        if scanner and self._scanner_clock_daq_task is not None:
            self.log.error('Another scanner clock is already running, close this one first.')
            return -1

        # Create handle for task, this task will generate pulse signal for
        # photon counting
        my_clock_daq_task = daq.TaskHandle()

        # assign the clock frequency, if given
        if clock_frequency is not None:
            if not scanner:
                self._clock_frequency = float(clock_frequency)
            else:
                self._scanner_clock_frequency = float(clock_frequency)
        else:
            if not scanner:
                self._clock_frequency = self._default_clock_frequency
            else:
                self._scanner_clock_frequency = self._default_scanner_clock_frequency

        # use the correct clock in this method
        if scanner:
            my_clock_frequency = self._scanner_clock_frequency * 2
        else:
            my_clock_frequency = self._clock_frequency * 2

        # assign the clock channel, if given
        if clock_channel is not None:
            if not scanner:
                self._clock_channel = clock_channel
            else:
                self._scanner_clock_channel = clock_channel

        # use the correct clock channel in this method
        if scanner:
            my_clock_channel = self._scanner_clock_channel
        else:
            my_clock_channel = self._clock_channel

        # check whether only one clock pair is available, since some NI cards
        # only one clock channel pair.
        if self._scanner_clock_channel == self._clock_channel:
            if not ((self._clock_daq_task is None) and (self._scanner_clock_daq_task is None)):
                self.log.error(
                    'Only one clock channel is available!\n'
                    'Another clock is already running, close this one first '
                    'in order to use it for your purpose!')
                return -1

        # Adjust the idle state if necessary
        my_idle = daq.DAQmx_Val_High if idle else daq.DAQmx_Val_Low
        try:
            # create task for clock
            task_name = 'ScannerClock' if scanner else 'CounterClock'
            daq.DAQmxCreateTask(task_name, daq.byref(my_clock_daq_task))

            # create a digital clock channel with specific clock frequency:
            daq.DAQmxCreateCOPulseChanFreq(
                # The task to which to add the channels
                my_clock_daq_task,
                # which channel is used?
                my_clock_channel,
                # Name to assign to task (NIDAQ uses by # default the physical channel name as
                # the virtual channel name. If name is specified, then you must use the name
                # when you refer to that channel in other NIDAQ functions)
                'Clock Producer',
                # units, Hertz in our case
                daq.DAQmx_Val_Hz,
                # idle state
                my_idle,
                # initial delay
                0,
                # pulse frequency, divide by 2 such that length of semi period = count_interval
                my_clock_frequency / 2,
                # duty cycle of pulses, 0.5 such that high and low duration are both
                # equal to count_interval
                0.5)

            # Configure Implicit Timing.
            # Set timing to continuous, i.e. set only the number of samples to
            # acquire or generate without specifying timing:
            daq.DAQmxCfgImplicitTiming(
                # Define task
                my_clock_daq_task,
                # Sample Mode: set the task to generate a continuous amount of running samples
                daq.DAQmx_Val_ContSamps,
                # buffer length which stores temporarily the number of generated samples
                1000)

            if scanner:
                self._scanner_clock_daq_task = my_clock_daq_task
            else:
                # actually start the preconfigured clock task
                daq.DAQmxStartTask(my_clock_daq_task)
                self._clock_daq_task = my_clock_daq_task
        except:
            self.log.exception('Error while setting up clock.')
            return -1
        return 0

    def set_up_counter(self,
                       counter_channels=None,
                       sources=None,
                       clock_channel=None,
                       counter_buffer=None):
        """ Configures the actual counter with a given clock.

        @param list(str) counter_channels: optional, physical channel of the counter
        @param list(str) sources: optional, physical channel where the photons
                                  are to count from
        @param str clock_channel: optional, specifies the clock channel for the
                                  counter
        @param int counter_buffer: optional, a buffer of specified integer
                                   length, where in each bin the count numbers
                                   are saved.

        @return int: error code (0:OK, -1:error)
        """

        if self._clock_daq_task is None and clock_channel is None:
            self.log.error('No clock running, call set_up_clock before starting the counter.')
            return -1

        if len(self._counter_daq_tasks) > 0:
            self.log.error('Another counter is already running, close this one first.')
            return -1

        if counter_channels is not None:
            my_counter_channels = counter_channels
        else:
            my_counter_channels = self._counter_channels

        if sources is not None:
            my_photon_sources = sources
        else:
            my_photon_sources = self._photon_sources

        if clock_channel is not None:
            my_clock_channel = clock_channel
        else:
            my_clock_channel = self._clock_channel

        if len(my_photon_sources) < len(my_counter_channels):
            self.log.error('You have given {0} sources but {1} counting channels.'
                           'Please give an equal or greater number of sources.'
                           ''.format(len(my_photon_sources), len(my_counter_channels)))
            return -1

        try:
            for i, ch in enumerate(my_counter_channels):
                # This task will count photons with binning defined by the clock_channel
                task = daq.TaskHandle()  # Initialize a Task
                # Create task for the counter
                daq.DAQmxCreateTask('Counter{0}'.format(i), daq.byref(task))
                # Create a Counter Input which samples with Semi-Periods the Channel.
                # set up semi period width measurement in photon ticks, i.e. the width
                # of each pulse (high and low) generated by pulse_out_task is measured
                # in photon ticks.
                #   (this task creates a channel to measure the time between state
                #    transitions of a digital signal and adds the channel to the task
                #    you choose)
                daq.DAQmxCreateCISemiPeriodChan(
                    # define to which task to connect this function
                    task,
                    # use this counter channel
                    ch,
                    # name to assign to it
                    'Counter Channel {0}'.format(i),
                    # expected minimum count value
                    0,
                    # Expected maximum count value
                    self._max_counts / 2 / self._clock_frequency,
                    # units of width measurement, here photon ticks
                    daq.DAQmx_Val_Ticks,
                    # empty extra argument
                    '')

                # Set the Counter Input to a Semi Period input Terminal.
                # Connect the pulses from the counter clock to the counter channel
                daq.DAQmxSetCISemiPeriodTerm(
                    # The task to which to add the counter channel.
                    task,
                    # use this counter channel
                    ch,
                    # assign a named Terminal
                    my_clock_channel + 'InternalOutput')

                # Set a Counter Input Control Timebase Source.
                # Specify the terminal of the timebase which is used for the counter:
                # Define the source of ticks for the counter as self._photon_source for
                # the Scanner Task.
                daq.DAQmxSetCICtrTimebaseSrc(
                    # define to which task to connect this function
                    task,
                    # counter channel
                    ch,
                    # counter channel to output the counting results
                    my_photon_sources[i])

                # Configure Implicit Timing.
                # Set timing to continuous, i.e. set only the number of samples to
                # acquire or generate without specifying timing:
                daq.DAQmxCfgImplicitTiming(
                    # define to which task to connect this function
                    task,
                    # Sample Mode: Acquire or generate samples until you stop the task.
                    daq.DAQmx_Val_ContSamps,
                    # buffer length which stores  temporarily the number of generated samples
                    1000)

                # Set the Read point Relative To an operation.
                # Specifies the point in the buffer at which to begin a read operation.
                # Here we read most recent recorded samples:
                daq.DAQmxSetReadRelativeTo(
                    # define to which task to connect this function
                    task,
                    # Start reading samples relative to the last sample returned by the previously.
                    daq.DAQmx_Val_CurrReadPos)

                # Set the Read Offset.
                # Specifies an offset in samples per channel at which to begin a read
                # operation. This offset is relative to the location you specify with
                # RelativeTo. Here we set the Offset to 0 for multiple samples:
                daq.DAQmxSetReadOffset(task, 0)

                # Set Read OverWrite Mode.
                # Specifies whether to overwrite samples in the buffer that you have
                # not yet read. Unread data in buffer will be overwritten:
                daq.DAQmxSetReadOverWrite(
                    task,
                    daq.DAQmx_Val_DoNotOverwriteUnreadSamps)
                # add task to counter task list
                self._counter_daq_tasks.append(task)

                # Counter analog input task
                if len(self._counter_ai_channels) > 0:
                    atask = daq.TaskHandle()

                    daq.DAQmxCreateTask('CounterAnalogIn', daq.byref(atask))

                    daq.DAQmxCreateAIVoltageChan(
                        atask,
                        ', '.join(self._counter_ai_channels),
                        'Counter Analog In',
                        daq.DAQmx_Val_RSE,
                        -10,
                        10,
                        daq.DAQmx_Val_Volts,
                        ''
                    )
                    # Analog in channel timebase
                    daq.DAQmxCfgSampClkTiming(
                        atask,
                        my_clock_channel + 'InternalOutput',
                        self._clock_frequency,
                        daq.DAQmx_Val_Rising,
                        daq.DAQmx_Val_ContSamps,
                        int(self._clock_frequency * 5)
                    )
                    self._counter_analog_daq_task = atask
        except:
            self.log.exception('Error while setting up counting task.')
            return -1

        try:
            for i, task in enumerate(self._counter_daq_tasks):
                # Actually start the preconfigured counter task
                daq.DAQmxStartTask(task)
            if len(self._counter_ai_channels) > 0:
                daq.DAQmxStartTask(self._counter_analog_daq_task)
        except:
            self.log.exception('Error while starting Counter')
            try:
                self.close_counter()
            except:
                self.log.exception('Could not close counter after error')
            return -1
        return 0

    def get_counter_channels(self):
        """ Returns the list of counter channel names.

        @return tuple(str): channel names

        Most methods calling this might just care about the number of channels, though.
        """
        ch = self._counter_channels[:]
        ch.extend(self._counter_ai_channels)
        return ch

    def get_counter(self, samples=None):
        """ Returns the current counts per second of the counter.

        @param int samples: if defined, number of samples to read in one go.
                            How many samples are read per readout cycle. The
                            readout frequency was defined in the counter setup.
                            That sets also the length of the readout array.

        @return float [samples]: array with entries as photon counts per second
        """
        if len(self._counter_daq_tasks) < 1:
            self.log.error(
                'No counter running, call set_up_counter before reading it.')
            # in case of error return a lot of -1
            return np.ones((len(self.get_counter_channels()), samples), dtype=np.uint32) * -1

        if len(self._counter_ai_channels) > 0 and self._counter_analog_daq_task is None:
            self.log.error(
                'No counter analog input task running, call set_up_counter before reading it.')
            # in case of error return a lot of -1
            return np.ones((len(self.get_counter_channels()), samples), dtype=np.uint32) * -1

        if samples is None:
            samples = int(self._samples_number)
        else:
            samples = int(samples)
        try:
            # count data will be written here in the NumPy array of length samples
            count_data = np.empty((len(self._counter_daq_tasks), 2 * samples), dtype=np.uint32)

            # number of samples which were actually read, will be stored here
            n_read_samples = daq.int32()
            for i, task in enumerate(self._counter_daq_tasks):
                # read the counter value: This function is blocking and waits for the
                # counts to be all filled:
                daq.DAQmxReadCounterU32(
                    # read from this task
                    task,
                    # number of samples to read
                    2 * samples,
                    # maximal time out for the read process
                    self._RWTimeout,
                    # write the readout into this array
                    count_data[i],
                    # length of array to write into
                    2 * samples,
                    # number of samples which were read
                    daq.byref(n_read_samples),
                    # Reserved for future use. Pass NULL (here None) to this parameter
                    None)

            # Analog channels
            if len(self._counter_ai_channels) > 0:
                analog_data = np.full(
                    (len(self._counter_ai_channels), samples), 111, dtype=np.float64)

                analog_read_samples = daq.int32()

                daq.DAQmxReadAnalogF64(
                    self._counter_analog_daq_task,
                    samples,
                    self._RWTimeout,
                    daq.DAQmx_Val_GroupByChannel,
                    analog_data,
                    len(self._counter_ai_channels) * samples,
                    daq.byref(analog_read_samples),
                    None
                )
        except:
            self.log.exception(
                'Getting samples from counter failed.')
            # in case of error return a lot of -1
            return np.ones((len(self.get_counter_channels()), samples), dtype=np.uint32) * -1

        real_data = np.empty((len(self._counter_channels), samples), dtype=np.uint32)

        # add up adjoint pixels to also get the counts from the low time of
        # the clock:
        real_data = count_data[:, ::2]
        real_data += count_data[:, 1::2]

        all_data = np.full((len(self.get_counter_channels()), samples), 222, dtype=np.float64)
        # normalize to counts per second for counter channels
        all_data[0:len(real_data)] = np.array(real_data * self._clock_frequency, np.float64)

        if len(self._counter_ai_channels) > 0:
            all_data[-len(self._counter_ai_channels):] = analog_data

        return all_data

    def close_counter(self, scanner=False):
        """ Closes the counter or scanner and cleans up afterwards.

        @param bool scanner: specifies if the counter- or scanner- function
                             will be executed to close the device.
                                True = scanner
                                False = counter

        @return int: error code (0:OK, -1:error)
        """
        error = 0
        if scanner:
            for i, task in enumerate(self._scanner_counter_daq_tasks):
                try:
                    # stop the counter task
                    daq.DAQmxStopTask(task)
                    # after stopping delete all the configuration of the counter
                    daq.DAQmxClearTask(task)
                except:
                    self.log.exception('Could not close scanner counter.')
                    error = -1
            self._scanner_counter_daq_tasks = []
        else:
            for i, task in enumerate(self._counter_daq_tasks):
                try:
                    # stop the counter task
                    daq.DAQmxStopTask(task)
                    # after stopping delete all the configuration of the counter
                    daq.DAQmxClearTask(task)
                    # set the task handle to None as a safety
                except:
                    self.log.exception('Could not close counter.')
                    error = -1
            self._counter_daq_tasks = []

            if len(self._counter_ai_channels) > 0:
                try:
                    # stop the counter task
                    daq.DAQmxStopTask(self._counter_analog_daq_task)
                    # after stopping delete all the configuration of the counter
                    daq.DAQmxClearTask(self._counter_analog_daq_task)
                    # set the task handle to None as a safety
                except:
                    self.log.exception('Could not close counter analog channels.')
                    error = -1
                self._counter_analog_daq_task = None
        return error

    def close_clock(self, scanner=False):
        """ Closes the clock and cleans up afterwards.

        @param bool scanner: specifies if the counter- or scanner- function
                             should be used to close the device.
                                True = scanner
                                False = counter

        @return int: error code (0:OK, -1:error)
        """
        if scanner:
            my_task = self._scanner_clock_daq_task
        else:
            my_task = self._clock_daq_task
        try:
            # Stop the clock task:
            daq.DAQmxStopTask(my_task)

            # After stopping delete all the configuration of the clock:
            daq.DAQmxClearTask(my_task)

            # Set the task handle to None as a safety
            if scanner:
                self._scanner_clock_daq_task = None
            else:
                self._clock_daq_task = None
        except:
            self.log.exception('Could not close clock.')
            return -1
        return 0

    # ================ End SlowCounterInterface Commands =======================

    # ================ ConfocalScannerInterface Commands =======================
    def reset_hardware(self):
        """ Resets the NI hardware, so the connection is lost and other
            programs can access it.

        @return int: error code (0:OK, -1:error)
        """
        retval = 0
        chanlist = [
            self._odmr_trigger_channel,
            self._clock_channel,
            self._scanner_clock_channel,
            self._gate_in_channel
        ]
        chanlist.extend(self._scanner_ao_channels)
        chanlist.extend(self._photon_sources)
        chanlist.extend(self._counter_channels)
        chanlist.extend(self._scanner_counter_channels)

        devicelist = []
        for channel in chanlist:
            if channel is None:
                continue
            match = re.match(
                '^/(?P<dev>[0-9A-Za-z\- ]+[0-9A-Za-z\-_ ]*)/(?P<chan>[0-9A-Za-z]+)',
                channel)
            if match:
                devicelist.append(match.group('dev'))
            else:
                self.log.error('Did not find device name in {0}.'.format(channel))
        for device in set(devicelist):
            self.log.info('Reset device {0}.'.format(device))
            try:
                daq.DAQmxResetDevice(device)
            except:
                self.log.exception('Could not reset NI device {0}'.format(device))
                retval = -1
        return retval

    def get_scanner_axes(self):
        """ Scanner axes depends on how many channels the analogue output task has.
        """
        if self._scanner_ao_task is None:
            self.log.error('Cannot get channel number, analog output task does not exist.')
            return []

        n_channels = daq.uInt32()
        daq.DAQmxGetTaskNumChans(self._scanner_ao_task, n_channels)
        possible_channels = ['x', 'y', 'z', 'a']

        return possible_channels[0:int(n_channels.value)]

    def get_scanner_count_channels(self):
        """ Return list of counter channels """
        ch = self._scanner_counter_channels[:]
        ch.extend(self._scanner_ai_channels)
        return ch

    def get_position_range(self):
        """ Returns the physical range of the scanner.

        @return float [4][2]: array of 4 ranges with an array containing lower
                              and upper limit. The unit of the scan range is
                              meters.
        """
        return self._scanner_position_ranges

    def set_position_range(self, myrange=None):
        """ Sets the physical range of the scanner.

        @param float [4][2] myrange: array of 4 ranges with an array containing
                                     lower and upper limit. The unit of the
                                     scan range is meters.

        @return int: error code (0:OK, -1:error)
        """
        if myrange is None:
            myrange = [[0, 1e-6], [0, 1e-6], [0, 1e-6], [0, 1e-6]]

        if not isinstance(myrange, (frozenset, list, set, tuple, np.ndarray,)):
            self.log.error('Given range is no array type.')
            return -1

        if len(myrange) != 4:
            self.log.error(
                'Given range should have dimension 4, but has {0:d} instead.'
                ''.format(len(myrange)))
            return -1

        for pos in myrange:
            if len(pos) != 2:
                self.log.error(
                    'Given range limit {1:d} should have dimension 2, but has {0:d} instead.'
                    ''.format(len(pos), pos))
                return -1
            if pos[0] > pos[1]:
                self.log.error(
                    'Given range limit {0:d} has the wrong order.'.format(pos))
                return -1

        self._scanner_position_ranges = myrange
        return 0

    def set_voltage_range(self, myrange=None):
        """ Sets the voltage range of the NI Card.

        @param float [n][2] myrange: array containing lower and upper limit

        @return int: error code (0:OK, -1:error)
        """
        n_ch = len(self.get_scanner_axes())
        if myrange is None:
            myrange = [[-10., 10.], [-10., 10.], [-10., 10.], [-10., 10.]][0:n_ch]

        if not isinstance(myrange, (frozenset, list, set, tuple, np.ndarray)):
            self.log.error('Given range is no array type.')
            return -1

        if len(myrange) != n_ch:
            self.log.error(
                'Given range should have dimension 2, but has {0:d} instead.'
                ''.format(len(myrange)))
            return -1

        for r in myrange:
            if r[0] > r[1]:
                self.log.error('Given range limit {0:d} has the wrong order.'.format(r))
                return -1

        self._scanner_voltage_ranges = myrange
        return 0

    def _start_analog_output(self):
        """ Starts or restarts the analog output.

        @return int: error code (0:OK, -1:error)
        """
        try:
            # If an analog task is already running, kill that one first
            if self._scanner_ao_task is not None:
                # stop the analog output task
                daq.DAQmxStopTask(self._scanner_ao_task)

                # delete the configuration of the analog output
                daq.DAQmxClearTask(self._scanner_ao_task)

                # set the task handle to None as a safety
                self._scanner_ao_task = None

            # initialize ao channels / task for scanner, should always be active.
            # Define at first the type of the variable as a Task:
            self._scanner_ao_task = daq.TaskHandle()

            # create the actual analog output task on the hardware device. Via
            # byref you pass the pointer of the object to the TaskCreation function:
            daq.DAQmxCreateTask('ScannerAO', daq.byref(self._scanner_ao_task))
            for n, chan in enumerate(self._scanner_ao_channels):
                # Assign and configure the created task to an analog output voltage channel.
                daq.DAQmxCreateAOVoltageChan(
                    # The AO voltage operation function is assigned to this task.
                    self._scanner_ao_task,
                    # use (all) scanner ao_channels for the output
                    chan,
                    # assign a name for that channel
                    'Scanner AO Channel {0}'.format(n),
                    # minimum possible voltage
                    self._scanner_voltage_ranges[n][0],
                    # maximum possible voltage
                    self._scanner_voltage_ranges[n][1],
                    # units is Volt
                    daq.DAQmx_Val_Volts,
                    # empty for future use
                    '')
        except:
            self.log.exception('Error starting analog output task.')
            return -1
        return 0

    def _stop_analog_output(self):
        """ Stops the analog output.

        @return int: error code (0:OK, -1:error)
        """
        if self._scanner_ao_task is None:
            return -1
        retval = 0
        try:
            # stop the analog output task
            daq.DAQmxStopTask(self._scanner_ao_task)
        except:
            self.log.exception('Error stopping analog output.')
            retval = -1
        try:
            daq.DAQmxSetSampTimingType(self._scanner_ao_task, daq.DAQmx_Val_OnDemand)
        except:
            self.log.exception('Error changing analog output mode.')
            retval = -1
        return retval

    def set_up_scanner_clock(self, clock_frequency=None, clock_channel=None):
        """ Configures the hardware clock of the NiDAQ card to give the timing.

        @param float clock_frequency: if defined, this sets the frequency of
                                      the clock
        @param string clock_channel: if defined, this is the physical channel
                                     of the clock

        @return int: error code (0:OK, -1:error)
        """
        # The clock for the scanner is created on the same principle as it is
        # for the counter. Just to keep consistency, this function is a wrapper
        # around the set_up_clock.
        return self.set_up_clock(
            clock_frequency=clock_frequency,
            clock_channel=clock_channel,
            scanner=True)

    def set_up_scanner(self,
                       counter_channels=None,
                       sources=None,
                       clock_channel=None,
                       scanner_ao_channels=None):
        """ Configures the actual scanner with a given clock.

        The scanner works pretty much like the counter. Here you connect a
        created clock with a counting task. That can be seen as a gated
        counting, where the counts where sampled by the underlying clock.

        @param list(str) counter_channels: this is the physical channel of the counter
        @param list(str) sources:  this is the physical channel where the photons are to count from
        @param string clock_channel: optional, if defined, this specifies the clock for the counter
        @param list(str) scanner_ao_channels: optional, if defined, this specifies
                                           the analog output channels

        @return int: error code (0:OK, -1:error)
        """
        retval = 0
        if self._scanner_clock_daq_task is None and clock_channel is None:
            self.log.error('No clock running, call set_up_clock before starting the counter.')
            return -1

        if counter_channels is not None:
            my_counter_channels = counter_channels
        else:
            my_counter_channels = self._scanner_counter_channels

        if sources is not None:
            my_photon_sources = sources
        else:
            my_photon_sources = self._photon_sources

        if clock_channel is not None:
            self._my_scanner_clock_channel = clock_channel
        else:
            self._my_scanner_clock_channel = self._scanner_clock_channel

        if scanner_ao_channels is not None:
            self._scanner_ao_channels = scanner_ao_channels
            retval = self._start_analog_output()

        if len(my_photon_sources) < len(my_counter_channels):
            self.log.error('You have given {0} sources but {1} counting channels.'
                           'Please give an equal or greater number of sources.'
                           ''.format(len(my_photon_sources), len(my_counter_channels)))
            return -1

        try:
            # Set the Sample Timing Type. Task timing to use a sampling clock:
            # specify how the Data of the selected task is collected, i.e. set it
            # now to be sampled on demand for the analog output, i.e. when
            # demanded by software.
            daq.DAQmxSetSampTimingType(self._scanner_ao_task, daq.DAQmx_Val_OnDemand)

            for i, ch in enumerate(my_counter_channels):
                # create handle for task, this task will do the photon counting for the
                # scanner.
                task = daq.TaskHandle()

                # actually create the scanner counting task
                daq.DAQmxCreateTask('ScannerCounter{0}'.format(i), daq.byref(task))

                # Create a Counter Input which samples with Semi Periods the Channel.
                # set up semi period width measurement in photon ticks, i.e. the width
                # of each pulse (high and low) generated by pulse_out_task is measured
                # in photon ticks.
                #   (this task creates a channel to measure the time between state
                #    transitions of a digital signal and adds the channel to the task
                #    you choose)
                daq.DAQmxCreateCISemiPeriodChan(
                    # The task to which to add the channels
                    task,
                    # use this counter channel
                    ch,
                    # name to assign to it
                    'Scanner Counter Channel {0}'.format(i),
                    # expected minimum value
                    0,
                    # Expected maximum count value
                    self._max_counts / self._scanner_clock_frequency,
                    # units of width measurement, here Timebase photon ticks
                    daq.DAQmx_Val_Ticks,
                    '')

                # Set the Counter Input to a Semi Period input Terminal.
                # Connect the pulses from the scanner clock to the scanner counter
                daq.DAQmxSetCISemiPeriodTerm(
                    # The task to which to add the counter channel.
                    task,
                    # use this counter channel
                    ch,
                    # assign a Terminal Name
                    self._my_scanner_clock_channel + 'InternalOutput')

                # Set a CounterInput Control Timebase Source.
                # Specify the terminal of the timebase which is used for the counter:
                # Define the source of ticks for the counter as self._photon_source for
                # the Scanner Task.
                daq.DAQmxSetCICtrTimebaseSrc(
                    # define to which task to# connect this function
                    task,
                    # counter channel to output the# counting results
                    ch,
                    # which channel to count
                    my_photon_sources[i])
                self._scanner_counter_daq_tasks.append(task)

            # Scanner analog input task
            if len(self._scanner_ai_channels) > 0:
                atask = daq.TaskHandle()

                daq.DAQmxCreateTask('ScanAnalogIn', daq.byref(atask))

                daq.DAQmxCreateAIVoltageChan(
                    atask,
                    ', '.join(self._scanner_ai_channels),
                    'Scan Analog In',
                    daq.DAQmx_Val_RSE,
                    -10,
                    10,
                    daq.DAQmx_Val_Volts,
                    ''
                )
                self._scanner_analog_daq_task = atask
        except:
            self.log.exception('Error while setting up scanner.')
            retval = -1

        return retval

    def scanner_set_position(self, x=None, y=None, z=None, a=None):
        """Move stage to x, y, z, a (where a is the fourth voltage channel).

        #FIXME: No volts
        @param float x: position in x-direction (volts)
        @param float y: position in y-direction (volts)
        @param float z: position in z-direction (volts)
        @param float a: position in a-direction (volts)

        @return int: error code (0:OK, -1:error)
        """

        if self.module_state() == 'locked':
            self.log.error('Another scan_line is already running, close this one first.')
            return -1

        if x is not None:
            if not (self._scanner_position_ranges[0][0] <= x <= self._scanner_position_ranges[0][1]):
                self.log.error('You want to set x out of range: {0:f}.'.format(x))
                return -1
            self._current_position[0] = np.float(x)

        if y is not None:
            if not (self._scanner_position_ranges[1][0] <= y <= self._scanner_position_ranges[1][1]):
                self.log.error('You want to set y out of range: {0:f}.'.format(y))
                return -1
            self._current_position[1] = np.float(y)

        if z is not None:
            if not (self._scanner_position_ranges[2][0] <= z <= self._scanner_position_ranges[2][1]):
                self.log.error('You want to set z out of range: {0:f}.'.format(z))
                return -1
            self._current_position[2] = np.float(z)

        if a is not None:
            if not (self._scanner_position_ranges[3][0] <= a <= self._scanner_position_ranges[3][1]):
                self.log.error('You want to set a out of range: {0:f}.'.format(a))
                return -1
            self._current_position[3] = np.float(a)

        # the position has to be a vstack
        my_position = np.vstack(self._current_position)

        # then directly write the position to the hardware
        try:
            self._write_scanner_ao(
                voltages=self._scanner_position_to_volt(my_position),
                start=True)
        except:
            return -1
        return 0

    def _write_scanner_ao(self, voltages, length=1, start=False):
        """Writes a set of voltages to the analog outputs.

        @param float[][n] voltages: array of n-part tuples defining the voltage
                                    points
        @param int length: number of tuples to write
        @param bool start: write immediately (True)
                           or wait for start of task (False)

        n depends on how many channels are configured for analog output
        """
        # Number of samples which were actually written, will be stored here.
        # The error code of this variable can be asked with .value to check
        # whether all channels have been written successfully.
        self._AONwritten = daq.int32()
        # write the voltage instructions for the analog output to the hardware
        daq.DAQmxWriteAnalogF64(
            # write to this task
            self._scanner_ao_task,
            # length of the command (points)
            length,
            # start task immediately (True), or wait for software start (False)
            start,
            # maximal timeout in seconds for# the write process
            self._RWTimeout,
            # Specify how the samples are arranged: each pixel is grouped by channel number
            daq.DAQmx_Val_GroupByChannel,
            # the voltages to be written
            voltages,
            # The actual number of samples per channel successfully written to the buffer
            daq.byref(self._AONwritten),
            # Reserved for future use. Pass NULL(here None) to this parameter
            None)
        return self._AONwritten.value

    def _scanner_position_to_volt(self, positions=None):
        """ Converts a set of position pixels to acutal voltages.

        @param float[][n] positions: array of n-part tuples defining the pixels

        @return float[][n]: array of n-part tuples of corresponding voltages

        The positions is typically a matrix like
            [[x_values], [y_values], [z_values], [a_values]]
            but x, xy, xyz and xyza are allowed formats.
        """

        if not isinstance(positions, (frozenset, list, set, tuple, np.ndarray,)):
            self.log.error('Given position list is no array type.')
            return np.array([np.NaN])

        vlist = []
        for i, position in enumerate(positions):
            vlist.append(
                (self._scanner_voltage_ranges[i][1] - self._scanner_voltage_ranges[i][0])
                / (self._scanner_position_ranges[i][1] - self._scanner_position_ranges[i][0])
                * (position - self._scanner_position_ranges[i][0])
                + self._scanner_voltage_ranges[i][0]
            )
        volts = np.vstack(vlist)

        for i, v in enumerate(volts):
            if v.min() < self._scanner_voltage_ranges[i][0] or v.max() > self._scanner_voltage_ranges[i][1]:
                self.log.error(
                    'Voltages ({0}, {1}) exceed the limit, the positions have to '
                    'be adjusted to stay in the given range.'.format(v.min(), v.max()))
                return np.array([np.NaN])
        return volts

    def get_scanner_position(self):
        """ Get the current position of the scanner hardware.

        @return float[]: current position in (x, y, z, a).
        """
        return self._current_position.tolist()

    def _set_up_line(self, length=100):
        """ Sets up the analog output for scanning a line.

        Connect the timing of the Analog scanning task with the timing of the
        counting task.

        @param int length: length of the line in pixel

        @return int: error code (0:OK, -1:error)
        """
        if len(self._scanner_counter_channels) > 0 and len(self._scanner_counter_daq_tasks) < 1:
            self.log.error('Configured counter is not running, cannot scan a line.')
            return np.array([[-1.]])

        if len(self._scanner_ai_channels) > 0 and self._scanner_analog_daq_task is None:
            self.log.error('Configured analog input is not running, cannot scan a line.')
            return -1

        self._line_length = length

        try:
            # Just a formal check whether length is not a too huge number
            if length < np.inf:
                # Configure the Sample Clock Timing.
                # Set up the timing of the scanner counting while the voltages are
                # being scanned (i.e. that you go through each voltage, which
                # corresponds to a position. How fast the voltages are being
                # changed is combined with obtaining the counts per voltage peak).
                daq.DAQmxCfgSampClkTiming(
                    # add to this task
                    self._scanner_ao_task,
                    # use this channel as clock
                    self._my_scanner_clock_channel + 'InternalOutput',
                    # Maximum expected clock frequency
                    self._scanner_clock_frequency,
                    # Generate sample on falling edge
                    daq.DAQmx_Val_Rising,
                    # generate finite number of samples
                    daq.DAQmx_Val_FiniteSamps,
                    # number of samples to generate
                    self._line_length)

            # Configure Implicit Timing for the clock.
            # Set timing for scanner clock task to the number of pixel.
            daq.DAQmxCfgImplicitTiming(
                # define task
                self._scanner_clock_daq_task,
                # only a limited number of# counts
                daq.DAQmx_Val_FiniteSamps,
                # count twice for each voltage +1 for safety
                self._line_length + 1)

            for i, task in enumerate(self._scanner_counter_daq_tasks):
                # Configure Implicit Timing for the scanner counting task.
                # Set timing for scanner count task to the number of pixel.
                daq.DAQmxCfgImplicitTiming(
                    # define task
                    task,
                    # only a limited number of counts
                    daq.DAQmx_Val_FiniteSamps,
                    # count twice for each voltage +1 for safety
                    2 * self._line_length + 1)

                # Set the Read point Relative To an operation.
                # Specifies the point in the buffer at which to begin a read operation,
                # here we read samples from beginning of acquisition and do not overwrite
                daq.DAQmxSetReadRelativeTo(
                    # define to which task to connect this function
                    task,
                    # Start reading samples relative to the last sample returned
                    # by the previous read
                    daq.DAQmx_Val_CurrReadPos)

                # Set the Read Offset.
                # Specifies an offset in samples per channel at which to begin a read
                # operation. This offset is relative to the location you specify with
                # RelativeTo. Here we do not read the first sample.
                daq.DAQmxSetReadOffset(
                    # connect to this task
                    task,
                    # Offset after which to read
                    1)

                # Set Read OverWrite Mode.
                # Specifies whether to overwrite samples in the buffer that you have
                # not yet read. Unread data in buffer will be overwritten:
                daq.DAQmxSetReadOverWrite(
                    task,
                    daq.DAQmx_Val_DoNotOverwriteUnreadSamps)

            # Analog channels
            if len(self._scanner_ai_channels) > 0:
                # Analog in channel timebase
                daq.DAQmxCfgSampClkTiming(
                    self._scanner_analog_daq_task,
                    self._scanner_clock_channel + 'InternalOutput',
                    self._scanner_clock_frequency,
                    daq.DAQmx_Val_Rising,
                    daq.DAQmx_Val_ContSamps,
                    self._line_length + 1
                )
        except:
            self.log.exception('Error while setting up scanner to scan a line.')
            return -1
        return 0

    def scan_line(self, line_path=None, pixel_clock=False):
        """ Scans a line and return the counts on that line.

        @param float[c][m] line_path: array of c-tuples defining the voltage points
            (m = samples per line)
        @param bool pixel_clock: whether we need to output a pixel clock for this line

        @return float[m][n]: m (samples per line) n-channel photon counts per second

        The input array looks for a xy scan of 5x5 points at the position z=-2
        like the following:
            [ [1, 2, 3, 4, 5], [1, 1, 1, 1, 1], [-2, -2, -2, -2] ]
        n is the number of scanner axes, which can vary. Typical values are 2 for galvo scanners,
        3 for xyz scanners and 4 for xyz scanners with a special function on the a axis.
        """
        if len(self._scanner_counter_channels) > 0 and len(self._scanner_counter_daq_tasks) < 1:
            self.log.error('Configured counter is not running, cannot scan a line.')
            return np.array([[-1.]])

        if len(self._scanner_ai_channels) > 0 and self._scanner_analog_daq_task is None:
            self.log.error('Configured analog input is not running, cannot scan a line.')
            return -1

        if not isinstance(line_path, (frozenset, list, set, tuple, np.ndarray,)):
            self.log.error('Given line_path list is not array type.')
            return np.array([[-1.]])
        try:
            # set task timing to use a sampling clock:
            # specify how the Data of the selected task is collected, i.e. set it
            # now to be sampled by a hardware (clock) signal.
            daq.DAQmxSetSampTimingType(self._scanner_ao_task, daq.DAQmx_Val_SampClk)
            self._set_up_line(np.shape(line_path)[1])
            line_volts = self._scanner_position_to_volt(line_path)
            # write the positions to the analog output
            written_voltages = self._write_scanner_ao(
                voltages=line_volts,
                length=self._line_length,
                start=False)

            # start the timed analog output task
            daq.DAQmxStartTask(self._scanner_ao_task)

            for i, task in enumerate(self._scanner_counter_daq_tasks):
                daq.DAQmxStopTask(task)

            daq.DAQmxStopTask(self._scanner_clock_daq_task)

            if pixel_clock and self._pixel_clock_channel is not None:
                daq.DAQmxConnectTerms(
                    self._scanner_clock_channel + 'InternalOutput',
                    self._pixel_clock_channel,
                    daq.DAQmx_Val_DoNotInvertPolarity)

            # start the scanner counting task that acquires counts synchronously
            for i, task in enumerate(self._scanner_counter_daq_tasks):
                daq.DAQmxStartTask(task)

            if len(self._scanner_ai_channels) > 0:
                daq.DAQmxStartTask(self._scanner_analog_daq_task)

            daq.DAQmxStartTask(self._scanner_clock_daq_task)

            for i, task in enumerate(self._scanner_counter_daq_tasks):
                # wait for the scanner counter to finish
                daq.DAQmxWaitUntilTaskDone(
                    # define task
                    task,
                    # Maximum timeout for the counter times the positions. Unit is seconds.
                    self._RWTimeout * 2 * self._line_length)

            # wait for the scanner clock to finish
            daq.DAQmxWaitUntilTaskDone(
                # define task
                self._scanner_clock_daq_task,
                # maximal timeout for the counter times the positions
                self._RWTimeout * 2 * self._line_length)

            # count data will be written here
            self._scan_data = np.empty(
                (len(self.get_scanner_count_channels()), 2 * self._line_length),
                dtype=np.uint32)

            # number of samples which were read will be stored here
            n_read_samples = daq.int32()
            for i, task in enumerate(self._scanner_counter_daq_tasks):
                # actually read the counted photons
                daq.DAQmxReadCounterU32(
                    # read from this task
                    task,
                    # read number of double the # number of samples
                    2 * self._line_length,
                    # maximal timeout for the read# process
                    self._RWTimeout,
                    # write into this array
                    self._scan_data[i],
                    # length of array to write into
                    2 * self._line_length,
                    # number of samples which were actually read
                    daq.byref(n_read_samples),
                    # Reserved for future use. Pass NULL(here None) to this parameter.
                    None)

                # stop the counter task
                daq.DAQmxStopTask(task)

            # Analog channels
            if len(self._scanner_ai_channels) > 0:
                self._analog_data = np.full(
                    (len(self._scanner_ai_channels), self._line_length + 1),
                    222,
                    dtype=np.float64)

                analog_read_samples = daq.int32()

                daq.DAQmxReadAnalogF64(
                    self._scanner_analog_daq_task,
                    self._line_length + 1,
                    self._RWTimeout,
                    daq.DAQmx_Val_GroupByChannel,
                    self._analog_data,
                    len(self._scanner_ai_channels) * (self._line_length + 1),
                    daq.byref(analog_read_samples),
                    None
                )

                daq.DAQmxStopTask(self._scanner_analog_daq_task)

            # stop the clock task
            daq.DAQmxStopTask(self._scanner_clock_daq_task)

            # stop the analog output task
            self._stop_analog_output()

            if pixel_clock and self._pixel_clock_channel is not None:
                daq.DAQmxDisconnectTerms(
                    self._scanner_clock_channel + 'InternalOutput',
                    self._pixel_clock_channel)

            # create a new array for the final data (this time of the length
            # number of samples):
            self._real_data = np.empty(
                (len(self._scanner_counter_channels), self._line_length),
                dtype=np.uint32)

            # add up adjoint pixels to also get the counts from the low time of
            # the clock:
            self._real_data = self._scan_data[:, ::2]
            self._real_data += self._scan_data[:, 1::2]

            all_data = np.full(
                (len(self.get_scanner_count_channels()), self._line_length), 2, dtype=np.float64)
            all_data[0:len(self._real_data)] = np.array(
                self._real_data * self._scanner_clock_frequency, np.float64)

            if len(self._scanner_ai_channels) > 0:
                all_data[len(self._scanner_counter_channels):] = self._analog_data[:, :-1]

            # update the scanner position instance variable
            self._current_position = np.array(line_path[:, -1])
        except:
            self.log.exception('Error while scanning line.')
            return np.array([[-1.]])
        # return values is a rate of counts/s
        return all_data.transpose()

    def close_scanner(self):
        """ Closes the scanner and cleans up afterwards.

        @return int: error code (0:OK, -1:error)
        """
        a = self._stop_analog_output()

        b = 0
        if len(self._scanner_ai_channels) > 0:
            try:
                # stop the counter task
                daq.DAQmxStopTask(self._scanner_analog_daq_task)
                # after stopping delete all the configuration of the counter
                daq.DAQmxClearTask(self._scanner_analog_daq_task)
                # set the task handle to None as a safety
                self._scanner_analog_daq_task = None
            except:
                self.log.exception('Could not close analog.')
                b = -1

        c = self.close_counter(scanner=True)
        return -1 if a < 0 or b < 0 or c < 0 else 0

    def close_scanner_clock(self):
        """ Closes the clock and cleans up afterwards.

        @return int: error code (0:OK, -1:error)
        """
        return self.close_clock(scanner=True)

    # ================ End ConfocalScannerInterface Commands ===================

    # ==================== ODMRCounterInterface Commands =======================
    def set_up_odmr_clock(self, clock_frequency=None, clock_channel=None):
        """ Configures the hardware clock of the NiDAQ card to give the timing.

        @param float clock_frequency: if defined, this sets the frequency of
                                      the clock
        @param string clock_channel: if defined, this is the physical channel
                                     of the clock

        @return int: error code (0:OK, -1:error)
        """
        return self.set_up_clock(
            clock_frequency=clock_frequency,
            clock_channel=clock_channel,
            scanner=True,
            idle=False)

    def set_up_odmr(self, counter_channel=None, photon_source=None,
                    clock_channel=None, odmr_trigger_channel=None):
        """ Configures the actual counter with a given clock.

        @param string counter_channel: if defined, this is the physical channel
                                       of the counter
        @param string photon_source: if defined, this is the physical channel
                                     where the photons are to count from
        @param string clock_channel: if defined, this specifies the clock for
                                     the counter
        @param string odmr_trigger_channel: if defined, this specifies the
                                            trigger output for the microwave

        @return int: error code (0:OK, -1:error)
        """
        if self._scanner_clock_daq_task is None and clock_channel is None:
            self.log.error('No clock running, call set_up_clock before starting the counter.')
            return -1
        if len(self._scanner_counter_daq_tasks) > 0:
            self.log.error('Another counter is already running, close this one first.')
            return -1
        if len(self._scanner_ai_channels) > 0 and self._scanner_analog_daq_task is not None:
            self.log.error('Another analog is already running, close this one first.')
            return -1

        if clock_channel is not None:
            my_clock_channel = clock_channel
        else:
            my_clock_channel = self._scanner_clock_channel

        if counter_channel is not None:
            my_counter_channel = counter_channel
        else:
            my_counter_channel = self._scanner_counter_channels[0]

        if photon_source is not None:
            my_photon_source = photon_source
        else:
            my_photon_source = self._photon_sources[0]

        # this task will count photons with binning defined by the clock_channel
        task = daq.TaskHandle()
        if len(self._scanner_ai_channels) > 0:
            atask = daq.TaskHandle()
        try:
            # create task for the counter
            daq.DAQmxCreateTask('ODMRCounter', daq.byref(task))
            if len(self._scanner_ai_channels) > 0:
                daq.DAQmxCreateTask('ODMRAnalog', daq.byref(atask))

            # set up semi period width measurement in photon ticks, i.e. the width
            # of each pulse (high and low) generated by pulse_out_task is measured
            # in photon ticks.
            #   (this task creates a channel to measure the time between state
            #    transitions of a digital signal and adds the channel to the task
            #    you choose)
            daq.DAQmxCreateCISemiPeriodChan(
                # define to which task to# connect this function
                task,
                # use this counter channel
                my_counter_channel,
                # name to assign to it
                'ODMR Counter',
                # Expected minimum count value
                0,
                # Expected maximum count value
                self._max_counts / self._scanner_clock_frequency,
                # units of width measurement, here photon ticks
                daq.DAQmx_Val_Ticks,
                '')

            # Analog task
            if len(self._scanner_ai_channels) > 0:
                daq.DAQmxCreateAIVoltageChan(
                    atask,
                    ', '.join(self._scanner_ai_channels),
                    'ODMR Analog',
                    daq.DAQmx_Val_RSE,
                    -10,
                    10,
                    daq.DAQmx_Val_Volts,
                    ''
                )

            # connect the pulses from the clock to the counter
            daq.DAQmxSetCIPulseWidthTerm(
                task,
                my_counter_channel,
                my_clock_channel + 'InternalOutput')

            # define the source of ticks for the counter as self._photon_source
            daq.DAQmxSetCICtrTimebaseSrc(
                task,
                my_counter_channel,
                my_photon_source)

            # start and stop pulse task to correctly initiate idle state high voltage.
            daq.DAQmxStartTask(self._scanner_clock_daq_task)
            # otherwise, it will be low until task starts, and MW will receive wrong pulses.
            daq.DAQmxStopTask(self._scanner_clock_daq_task)

            # connect the clock to the trigger channel to give triggers for the
            # microwave
            daq.DAQmxConnectTerms(
                self._scanner_clock_channel + 'InternalOutput',
                self._odmr_trigger_channel,
                daq.DAQmx_Val_DoNotInvertPolarity)
            self._scanner_counter_daq_tasks.append(task)
            if len(self._scanner_ai_channels) > 0:
                self._scanner_analog_daq_task = atask
        except:
            self.log.exception('Error while setting up ODMR scan.')
            return -1
        return 0

    def set_odmr_length(self, length=100):
        """ Sets up the trigger sequence for the ODMR and the triggered microwave.

        @param int length: length of microwave sweep in pixel

        @return int: error code (0:OK, -1:error)
        """
        if len(self._scanner_counter_daq_tasks) < 1:
            self.log.error('No counter is running, cannot do ODMR without one.')
            return -1

        if len(self._scanner_ai_channels) > 0 and self._scanner_analog_daq_task is None:
            self.log.error('No analog is running, cannot do ODMR without one.')
            return -1

        self._odmr_length = length
        try:
            # set timing for odmr clock task to the number of pixel.
            daq.DAQmxCfgImplicitTiming(
                # define task
                self._scanner_clock_daq_task,
                # only a limited number of counts
                daq.DAQmx_Val_FiniteSamps,
                # count twice for each voltage +1 for starting this task.
                # This first pulse will start the count task.
                self._odmr_length + 1)

            # set timing for odmr count task to the number of pixel.
            daq.DAQmxCfgImplicitTiming(
                # define task
                self._scanner_counter_daq_tasks[0],
                # only a limited number of counts
                daq.DAQmx_Val_ContSamps,
                # count twice for each voltage +1 for starting this task.
                # This first pulse will start the count task.
                2 * (self._odmr_length + 1))

            # read samples from beginning of acquisition, do not overwrite
            daq.DAQmxSetReadRelativeTo(
                self._scanner_counter_daq_tasks[0],
                daq.DAQmx_Val_CurrReadPos)

            # do not read first sample
            daq.DAQmxSetReadOffset(
                self._scanner_counter_daq_tasks[0],
                0)

            # unread data in buffer will be overwritten
            daq.DAQmxSetReadOverWrite(
                self._scanner_counter_daq_tasks[0],
                daq.DAQmx_Val_DoNotOverwriteUnreadSamps)

            # Analog
            if len(self._scanner_ai_channels) > 0:
                # Analog in channel timebase
                daq.DAQmxCfgSampClkTiming(
                    self._scanner_analog_daq_task,
                    self._scanner_clock_channel + 'InternalOutput',
                    self._scanner_clock_frequency,
                    daq.DAQmx_Val_Rising,
                    daq.DAQmx_Val_ContSamps,
                    self._odmr_length + 1
                )

        except:
            self.log.exception('Error while setting up ODMR counter.')
            return -1
        return 0

    def count_odmr(self, length=100):
        """ Sweeps the microwave and returns the counts on that sweep.

        @param int length: length of microwave sweep in pixel

        @return float[]: the photon counts per second
        """
        if len(self._scanner_counter_daq_tasks) < 1:
            self.log.error(
                'No counter is running, cannot scan an ODMR line without one.')
            return np.array([-1.])

        if len(self._scanner_ai_channels) > 0 and self._scanner_analog_daq_task is None:
            self.log.error('No analog is running, cannot do ODMR without one.')
            return np.array([-1.])

        # check if length setup is correct, if not, adjust.
        self.set_odmr_length(length)
        try:
            # start the scanner counting task that acquires counts synchronously
            daq.DAQmxStartTask(self._scanner_counter_daq_tasks[0])
            if len(self._scanner_ai_channels) > 0:
                daq.DAQmxStartTask(self._scanner_analog_daq_task)
        except:
            self.log.exception('Cannot start ODMR counter.')
            return np.array([-1.])
        try:
            daq.DAQmxStartTask(self._scanner_clock_daq_task)

            # wait for the scanner clock to finish
            daq.DAQmxWaitUntilTaskDone(
                # define task
                self._scanner_clock_daq_task,
                # maximal timeout for the counter times the positions
                self._RWTimeout * 2 * self._odmr_length)

            # count data will be written here
            self._odmr_data = np.full(
                (2 * self._odmr_length + 1,),
                222,
                dtype=np.uint32)

            # number of samples which were read will be stored here
            n_read_samples = daq.int32()

            # actually read the counted photons
            daq.DAQmxReadCounterU32(
                # read from this task
                self._scanner_counter_daq_tasks[0],
                # Read number of double the# number of samples
                2 * self._odmr_length + 1,
                # Maximal timeout for the read # process
                self._RWTimeout,
                # write into this array
                self._odmr_data,
                # length of array to write into
                2 * self._odmr_length + 1,
                # number of samples which were actually read
                daq.byref(n_read_samples),
                # Reserved for future use. Pass NULL (here None) to this parameter.
                None)

            # Analog
            if len(self._scanner_ai_channels) > 0:
                self._odmr_analog_data = np.full(
                    (len(self._scanner_ai_channels), self._odmr_length + 1),
                    222,
                    dtype=np.float64)

                analog_read_samples = daq.int32()

                daq.DAQmxReadAnalogF64(
                    self._scanner_analog_daq_task,
                    self._odmr_length + 1,
                    self._RWTimeout,
                    daq.DAQmx_Val_GroupByChannel,
                    self._odmr_analog_data,
                    len(self._scanner_ai_channels) * (self._odmr_length + 1),
                    daq.byref(analog_read_samples),
                    None
                )

            # stop the counter task
            daq.DAQmxStopTask(self._scanner_counter_daq_tasks[0])
            if len(self._scanner_ai_channels) > 0:
                daq.DAQmxStopTask(self._scanner_analog_daq_task)
            daq.DAQmxStopTask(self._scanner_clock_daq_task)

            # create a new array for the final data (this time of the length
            # number of samples)
            self._real_data = np.zeros((self._odmr_length,), dtype=np.uint32)

            # add up adjoint pixels to also get the counts from the low time of
            # the clock:
            self._real_data = self._odmr_data[:-1:2]
            self._real_data += self._odmr_data[1:-1:2]

            # if len(self._scanner_ai_channels) > 0:
            #    print(analog_read_samples.value, self._odmr_length, self._odmr_analog_data)

            all_data = np.full(
                (len(self.get_odmr_channels()), self._odmr_length),
                222,
                dtype=np.float64)
            all_data[0] = np.array(self._real_data * self._scanner_clock_frequency, np.float64)
            if len(self._scanner_ai_channels) > 0:
                all_data[1:] = self._odmr_analog_data[:, :-1]

            return all_data
        except:
            self.log.exception('Error while counting for ODMR.')
            return np.full((len(self.get_odmr_channels()), 1), [-1.])

    def close_odmr(self):
        """ Closes the odmr and cleans up afterwards.

        @return int: error code (0:OK, -1:error)
        """
        retval = 0
        try:
            # disconnect the trigger channel
            daq.DAQmxDisconnectTerms(
                self._scanner_clock_channel + 'InternalOutput',
                self._odmr_trigger_channel)

        except:
            self.log.exception('Error while disconnecting ODMR clock channel.')
            retval = -1

        if len(self._scanner_ai_channels) > 0:
            try:
                # stop the counter task
                daq.DAQmxStopTask(self._scanner_analog_daq_task)
                # after stopping delete all the configuration of the counter
                daq.DAQmxClearTask(self._scanner_analog_daq_task)
                # set the task handle to None as a safety
                self._scanner_analog_daq_task = None
            except:
                self.log.exception('Could not close analog.')
                retval = -1

        retval = -1 if self.close_counter(scanner=True) < 0 or retval < 0 else 0
        return retval

    def get_odmr_channels(self):
        ch = [self._scanner_counter_channels[0]]
        ch.extend(self._scanner_ai_channels)
        return ch

    def close_odmr_clock(self):
        """ Closes the odmr and cleans up afterwards.

        @return int: error code (0:OK, -1:error)
        """
        return self.close_clock(scanner=True)

    # ================== End ODMRCounterInterface Commands ====================

    def get_status(self):
        """ Receives the current status of the Fast Counter and outputs it as
            return value.

        0 = unconfigured
        1 = idle
        2 = running
        3 = paused
        -1 = error state
        """
        if self._gated_counter_daq_task is None:
            return 0
        else:
            # return value represents a uint32 value, i.e.
            #   task_done = 0  => False, i.e. device is running
            #   task_done !=0  => True, i.e. device has stopped
            task_done = daq.bool32()

            ret_v = daq.DAQmxIsTaskDone(
                # task reference
                self._gated_counter_daq_task,
                # reference to bool value.
                daq.byref(task_done))

            if ret_v != 0:
                return ret_v

            if task_done.value() == 0:
                return 1
            else:
                return 2

    # ======================== Gated photon counting ==========================

    def set_up_gated_counter(self, buffer_length, read_available_samples=False):
        """ Initializes and starts task for external gated photon counting.

        @param int buffer_length: Defines how long the buffer to be filled with
                                  samples should be. If buffer is full, program
                                  crashes, so use upper bound. Some reference
                                  calculated with sample_rate (in Samples/second)
                                  divided by Buffer_size:
                                  sample_rate/Buffer_size =
                                      no rate     /  10kS,
                                      (0-100S/s)  /  10kS
                                      (101-10kS/s)/   1kS,
                                      (10k-1MS/s) / 100kS,
                                      (>1MS/s)    / 1Ms
        @param bool read_available_samples: if False, NiDaq waits for the
                                            sample you asked for to be in the
                                            buffer before, if True it returns
                                            what is in buffer until 'samples'
                                            is full
        """
        if self._gated_counter_daq_task is not None:
            self.log.error(
                'Another gated counter is already running, close this one first.')
            return -1

        try:
            # This task will count photons with binning defined by pulse task
            # Initialize a Task
            self._gated_counter_daq_task = daq.TaskHandle()
            daq.DAQmxCreateTask('GatedCounter', daq.byref(self._gated_counter_daq_task))

            # Set up pulse width measurement in photon ticks, i.e. the width of
            # each pulse generated by pulse_out_task is measured in photon ticks:
            daq.DAQmxCreateCIPulseWidthChan(
                # add to this task
                self._gated_counter_daq_task,
                # use this counter
                self._counter_channel,
                # name you assign to it
                'Gated Counting Task',
                # expected minimum value
                0,
                # expected maximum value
                self._max_counts,
                # units of width measurement,  here photon ticks.
                daq.DAQmx_Val_Ticks,
                # start pulse width measurement on rising edge
                self._counting_edge,
                '')

            # Set the pulses to counter self._counter_channel
            daq.DAQmxSetCIPulseWidthTerm(
                self._gated_counter_daq_task,
                self._counter_channel,
                self._gate_in_channel)

            # Set the timebase for width measurement as self._photon_source, i.e.
            # define the source of ticks for the counter as self._photon_source.
            daq.DAQmxSetCICtrTimebaseSrc(
                self._gated_counter_daq_task,
                self._counter_channel,
                self._photon_source)

            # set timing to continuous
            daq.DAQmxCfgImplicitTiming(
                # define to which task to connect this function.
                self._gated_counter_daq_task,
                # Sample Mode: set the task to generate a continuous amount of running samples
                daq.DAQmx_Val_ContSamps,
                # buffer length which stores temporarily the number of generated samples
                buffer_length)

            # Read samples from beginning of acquisition, do not overwrite
            daq.DAQmxSetReadRelativeTo(self._gated_counter_daq_task, daq.DAQmx_Val_CurrReadPos)

            # If this is set to True, then the NiDaq will not wait for the sample
            # you asked for to be in the buffer before read out but immediately
            # hand back all samples until samples is reached.
            if read_available_samples:
                daq.DAQmxSetReadReadAllAvailSamp(self._gated_counter_daq_task, True)

            # Do not read first sample:
            daq.DAQmxSetReadOffset(self._gated_counter_daq_task, 0)

            # Unread data in buffer is not overwritten
            daq.DAQmxSetReadOverWrite(
                self._gated_counter_daq_task,
                daq.DAQmx_Val_DoNotOverwriteUnreadSamps)
        except:
            self.log.exception('Error while setting up gated counting.')
            return -1
        return 0

    def start_gated_counter(self):
        """Actually start the preconfigured counter task

        @return int: error code (0:OK, -1:error)
        """
        if self._gated_counter_daq_task is None:
            self.log.error(
                'Cannot start Gated Counter Task since it is notconfigured!\n'
                'Run the set_up_gated_counter routine.')
            return -1

        try:
            daq.DAQmxStartTask(self._gated_counter_daq_task)
        except:
            self.log.exception('Error while starting up gated counting.')
            return -1
        return 0

    def get_gated_counts(self, samples=None, timeout=None, read_available_samples=False):
        """ Returns latest count samples acquired by gated photon counting.

        @param int samples: if defined, number of samples to read in one go.
                            How many samples are read per readout cycle. The
                            readout frequency was defined in the counter setup.
                            That sets also the length of the readout array.
        @param int timeout: Maximal timeout for the read process. Since nidaq
                            waits for all samples to be acquired, make sure
                            this is long enough.
        @param bool read_available_samples : if False, NiDaq waits for the
                                             sample you asked for to be in the
                                             buffer before, True it returns
                                             what is in buffer until 'samples'
                                             is full.
        """
        if samples is None:
            samples = int(self._samples_number)
        else:
            samples = int(samples)

        if timeout is None:
            timeout = self._RWTimeout

        # Count data will be written here
        _gated_count_data = np.empty([2, samples], dtype=np.uint32)

        # Number of samples which were read will be stored here
        n_read_samples = daq.int32()

        if read_available_samples:
            # If the task acquires a finite number of samples
            # and you set this parameter to -1, the function
            # waits for the task to acquire all requested
            # samples, then reads those samples.
            num_samples = -1
        else:
            num_samples = int(samples)
        try:
            daq.DAQmxReadCounterU32(
                # read from this task
                self._gated_counter_daq_task,
                # read number samples
                num_samples,
                # maximal timeout for the read process
                timeout,
                _gated_count_data[0],
                # write into this array
                # length of array to write into
                samples,
                # number of samples which were actually read.
                daq.byref(n_read_samples),
                # Reserved for future use. Pass NULL (here None) to this parameter
                None)

            # Chops the array or read sample to the length that it exactly returns
            # acquired data and not more
            if read_available_samples:
                return _gated_count_data[0][:n_read_samples.value], n_read_samples.value
            else:
                return _gated_count_data
        except:
            self.log.exception('Error while reading gated count data.')
            return np.array([-1])

    def stop_gated_counter(self):
        """Actually start the preconfigured counter task

        @return int: error code (0:OK, -1:error)
        """
        if self._gated_counter_daq_task is None:
            self.log.error(
                'Cannot stop Gated Counter Task since it is not running!\n'
                'Start the Gated Counter Task before you can actually stop it!')
            return -1
        try:
            daq.DAQmxStopTask(self._gated_counter_daq_task)
        except:
            self.log.exception('Error while stopping gated counting.')
            return -1
        return 0

    def close_gated_counter(self):
        """ Clear tasks, so that counters are not in use any more.

        @return int: error code (0:OK, -1:error)
        """
        retval = 0
        try:
            # stop the task
            daq.DAQmxStopTask(self._gated_counter_daq_task)
        except:
            self.log.exception('Error while closing gated counter.')
            retval = -1
        try:
            # clear the task
            daq.DAQmxClearTask(self._gated_counter_daq_task)
            self._gated_counter_daq_task = None
        except:
            self.log.exception('Error while clearing gated counter.')
            retval = -1
        return retval

    # ======================== Digital channel control ==========================

    def digital_channel_switch(self, channel_name, mode=True):
        """
        Switches on or off the voltage output (5V) of one of the digital channels, that
        can as an example be used to switch on or off the AOM driver or apply a single
        trigger for ODMR.
        @param str channel_name: Name of the channel which should be controlled
                                    for example ('/Dev1/PFI9')
        @param bool mode: specifies if the voltage output of the chosen channel should be turned on or off

        @return int: error code (0:OK, -1:error)
        """
        if channel_name == None:
            self.log.error('No channel for digital output specified')
            return -1
        else:

            self.digital_out_task = daq.TaskHandle()
            if mode:
                self.digital_data = daq.c_uint32(0xffffffff)
            else:
                self.digital_data = daq.c_uint32(0x0)
            self.digital_read = daq.c_int32()
            self.digital_samples_channel = daq.c_int32(1)
            daq.DAQmxCreateTask('DigitalOut', daq.byref(self.digital_out_task))
            daq.DAQmxCreateDOChan(self.digital_out_task, channel_name, "", daq.DAQmx_Val_ChanForAllLines)
            daq.DAQmxStartTask(self.digital_out_task)
            daq.DAQmxWriteDigitalU32(self.digital_out_task, self.digital_samples_channel, True,
                                     self._RWTimeout, daq.DAQmx_Val_GroupByChannel,
                                     np.array(self.digital_data), self.digital_read, None);

            daq.DAQmxStopTask(self.digital_out_task)
            daq.DAQmxClearTask(self.digital_out_task)
            return 0

    # ================ FiniteCounterInterface Commands =======================

    def set_up_finite_counter(self, samples,
                              counter_channel=None,
                              photon_source=None,
                              clock_channel=None):
        """ Initializes task for counting a certain number of samples with given
        frequency. This ensures a hand waving synch between the counter and other devices.

        It works pretty much like the normal counter. Here you connect a
        created clock with a counting task. However here you only count for a predefined
        amount of time that is given by samples*frequency. The counts are sampled by
        the underlying clock.

        @param int samples: Defines how many counts should be gathered within one period
        @param string counter_channel: if defined, this is the physical channel
                                       of the counter
        @param string photon_source: if defined, this is the physical channel
                                     from where the photons are to be counted
        @param string clock_channel: if defined, this specifies the clock for
                                     the counter

        @return int:  error code (0: OK, -1:error)
        """

        if self._scanner_clock_daq_task is None and clock_channel is None:
            self.log.error('No clock running, call set_up_clock before starting the counter.')
            return -1
        if len(self._scanner_counter_daq_tasks) > 0:
            self.log.error('Another counter is already running, close this one first.')
            return -1

        if clock_channel is not None:
            my_clock_channel = clock_channel
        else:
            my_clock_channel = self._scanner_clock_channel

        if counter_channel is not None:
            my_counter_channel = counter_channel
        else:
            my_counter_channel = self._scanner_counter_channels[0]

        if photon_source is not None:
            my_photon_source = photon_source
        else:
            my_photon_source = self._photon_sources[0]

        # value defined for readout and wait until done
        self._finite_counter_samples = samples

        try:
            # This task will count photons with binning defined a clock
            # Initialize a Task
            task = daq.TaskHandle()
            daq.DAQmxCreateTask('FiniteCounter', daq.byref(task))

            # Set up pulse width measurement in photon ticks, i.e. the width of
            # each pulse generated by pulse_out_task is measured in photon ticks:
            daq.DAQmxCreateCISemiPeriodChan(
                # define to which task to connect this function
                task,
                # use this counter channel
                my_counter_channel,
                # name to assign to it
                'Finite Length Counter',
                # expected minimum count value
                0,
                # Expected maximum count value
                self._max_counts / 2 / self._clock_frequency,
                # units of width measurement, here photon ticks
                daq.DAQmx_Val_Ticks,
                # must be None unless units is set to "DAQmx_Val_FromCustomScale"
                None)

            # Set the Counter Input to a Semi Period input Terminal.
            # Connect the pulses from the finite clock to the finite counter
            daq.DAQmxSetCISemiPeriodTerm(
                # The task to which to add the counter channel.
                task,
                # use this counter channel
                my_counter_channel,
                # assign a Terminal Name
                my_clock_channel + 'InternalOutput')

            # Set a Counter Input Control Timebase Source.
            # Specify the terminal of the timebase which is used for the counter:
            # Define the source of ticks for the counter as self._photon_source for
            # the Scanner Task.
            daq.DAQmxSetCICtrTimebaseSrc(
                # define to which task to connect this function
                task,
                # counter channel
                my_counter_channel,
                # counter channel to output the counting results
                my_photon_source)

            # Configure Implicit Timing.
            # Set timing to finite amount of sample:
            daq.DAQmxCfgImplicitTiming(
                # define to which task to connect this function
                task,
                # Sample Mode: set the task to read a specified number of samples
                daq.DAQmx_Val_FiniteSamps,
                # the specified number of samples to read
                samples)
            self._scanner_counter_daq_tasks.append(task)
        except:
            self.log.exception('Error while setting up finite counting.')
            return -1
        return 0

    def set_up_finite_counter_clock(self, clock_frequency=None, clock_channel=None):
        """ Configures the hardware clock of the NiDAQ card to give the timing.

        @param float clock_frequency: if defined, this sets the frequency of
                                      the clock (in Hz)
        @param string clock_channel: if defined, this is the physical channel
                                     of the clock

        @return int: error code (0:OK, -1:error)
        """
        # The clock for the finite_counter is created on the same principle as it is
        # for the counter. Just to keep consistency, this function is a wrapper
        # around the set_up_clock.
        if clock_frequency is None:
            clock_frequency = self._finite_clock_frequency
        else:
            self._finite_clock_frequency = clock_frequency

        # Todo: Check if this divided by 2 is sensible
        return self.set_up_clock(
            clock_frequency=clock_frequency / 2,  # because it will be multiplied by 2 in the setup
            clock_channel=clock_channel,
            scanner=True)

    def start_finite_counter(self):
        """Start the preconfigured counter task

        @return int: error code (0:OK, -1:error)
        """
        if self._scanner_counter_daq_tasks is None:
            self.log.error(
                'Cannot start Finite Counter Task since it is not configured!\n'
                'Run the set_up_finite_counter routine.')
            return -1
        elif len(self._scanner_counter_daq_tasks) > 1:
            self.log.error('To many (%s) Scanner Counter Tasks defined. Close all scanner '
                           'counters. \n Then re-setup the finite counter. ', len(self._scanner_counter_daq_tasks))
            return -1

        try:
            daq.DAQmxStopTask(self._scanner_clock_daq_task)
        except:
            self.log.warning('Error while stopping scanner clock counting')

        try:
            daq.DAQmxStartTask(self._scanner_clock_daq_task)
        except:
            self.log.error('Error while starting up finite counter clock')
            return -1
        for task in self._scanner_counter_daq_tasks:
            try:
                daq.DAQmxStartTask(task)
            except:
                self.log.exception('Error while starting up finite counting.')
                return -1
        return 0

    def get_finite_counts(self):
        """ Returns latest count samples acquired by finite photon counting.

        @return np.array, samples:The photon counts per second and the amount of samples read. For
        error array with length 1 and entry -1
        """
        if len(self._scanner_counter_daq_tasks) < 1:
            self.log.error(
                'No counter is running, cannot read counts line without one.')
            return np.array([-1.])
        if self._finite_counter_samples is None:
            self.log.error("No finite counter samples specified. Redo setup of counter")
            return np.array([-1])

        # *1.1 to have an extra (10%) short waiting time.
        timeout = (self._finite_counter_samples * 1.1) / self._finite_clock_frequency

        # Count data will be written here
        _finite_count_data = np.zeros((self._finite_counter_samples), dtype=np.uint32)

        # Number of samples which were read will be stored here
        n_read_samples = daq.int32()

        for task in self._scanner_counter_daq_tasks:
            try:
                daq.DAQmxReadCounterU32(
                    # read from this task
                    task,
                    # wait till all finite counts are acquired then return
                    -1,
                    # maximal timeout for the read process
                    timeout,
                    # write into this array
                    _finite_count_data,
                    # length of array to write into
                    self._finite_counter_samples,
                    # number of samples which were actually read.
                    daq.byref(n_read_samples),
                    # Reserved for future use. Pass NULL (here None) to this parameter
                    None)
            except:
                self.log.error("not able to read counts for finite counter.")
                return np.array([-1]), 0

        return self._finite_clock_frequency * _finite_count_data, n_read_samples.value  # counts per second

    def stop_finite_counter(self):
        """Stops the preconfigured counter task

        @return int: error code (0:OK, -1:error)
        """
        # check if task exists
        if len(self._scanner_counter_daq_tasks) < 1:
            self.log.error(
                'Cannot stop Finite Counter Task since it is not running or configured!\n'
                'Start the Counter Task Task before you can actually stop it!')
            return -1
        # check if samples for task were specified
        if self._finite_counter_samples is None:
            self.log.error("No finite counter samples specified.")
            return -1
        for task in self._scanner_counter_daq_tasks:
            # stop task for every existing scanner task
            try:
                daq.DAQmxStopTask(task)
            except:
                self.log.exception('Error while stopping finite counting.')
                return -1
            return 0

    def close_finite_counter(self):
        """ Clear tasks, so that counters are not in use any more.

        @return int: error code (0:OK, -1:error)
        """
        # erase sample value
        self._finite_counter_samples = None
        return self.close_counter(scanner=True)

    def close_finite_counter_clock(self):
        """ Closes the finite counter clock and cleans up afterwards.

        @return int: error code (0:OK, -1:error)
        """
        return self.close_clock(scanner=True)

    # ================ End FiniteCounterInterface Commands =======================

    # ================ Start AnalogReaderInterface Commands  =======================

    def set_up_analogue_voltage_reader(self, analogue_channel):
        """Initializes task for reading a single analogue input voltage.

        @param string analogue_channel: the representative name of the analogue channel for
                                        which the task is created

        @return int: error code (0:OK, -1:error)
        """
        if analogue_channel in self._analogue_input_channels.keys():
            channel = self._analogue_input_channels[analogue_channel]
        else:
            self.log.error("The given analogue input channel %s is not defined. Please define the "
                           "input channel", analogue_channel)
            return -1

        if analogue_channel in self._analogue_input_daq_tasks:
            self.log.error('The same analogue input task is already running, close this one '
                           'first.')
            return -1
        # value defined for readout and wait until done
        self._analogue_input_samples[analogue_channel] = 1
        try:
            # This task will read an analogue voltage with binning defined by a clock
            # Initialize a Task
            task = daq.TaskHandle()
            daq.DAQmxCreateTask('Analogue Input {}'.format(analogue_channel), daq.byref(task))

            # Creates a channel to measure a voltage and adds it to task:
            daq.DAQmxCreateAIVoltageChan(
                # define to which task to connect this function
                task,
                # use this analogue input channel
                self._analogue_input_channels[analogue_channel],
                # name to assign to it
                "Analogue Voltage Reader {}".format(analogue_channel),
                # the analogue input read mode (rse, nres or diff)
                daq.DAQmx_Val_RSE,
                # the minimum input voltage expected
                self._ai_voltage_range[analogue_channel][0],
                # the minimum input voltage expected
                self._ai_voltage_range[analogue_channel][1],  # Todo: check type
                # the units in which the voltage is to be measured is volt
                daq.DAQmx_Val_Volts,
                # must be None unless units is set to "DAQmx_Val_FromCustomScale"
                None)
            self._analogue_input_daq_tasks[analogue_channel] = task
            self._analogue_input_samples[analogue_channel] = 1
        except:
            self.log.exception('Error while setting up analogue voltage reader for channel '
                               '{}.'.format(analogue_channel))
            return -1
        return 0

    def set_up_analogue_voltage_reader_scanner(self, samples,
                                               analogue_channel):
        """Initializes task for reading an analogue input voltage with the Nidaq for a finite
        number of samples at a given frequency.

        It reads a differentially connected voltage from the analogue inputs. For every period of
        time (given by the frequency) it reads the voltage at the analogue channel.

        @param int samples: Defines how many values are to be measured
        @param string analogue_channel: the representative name of the analogue channel for
                                        which the task is created

        @return int: error code (0:OK, -1:error)
        """
        if analogue_channel not in self._analogue_input_channels.keys():
            self.log.error("The given analogue input channel %s is not defined. Please define the "
                           "input channel", analogue_channel)
            return -1

        if analogue_channel not in self._clock_daq_task_new:
            self.log.error('No clock running, call set_up_clock before starting the analogue '
                           'reader.')
            return -1

        if analogue_channel in self._analogue_input_daq_tasks:
            self.log.error('An analogue input task for this channel is already running, '
                           'close this one first.')
            return -1

        if analogue_channel not in self._clock_channel_new:
            self.log.error("The clock channel for this task %s is not defined.", analogue_channel)
            return -1
        my_clock_channel = self._clock_channel_new[analogue_channel]

        # Fixme: Is this sensible?
        if analogue_channel not in self._clock_frequency_new:
            self.log.error("The clock frequency for this task %s is not defined.", analogue_channel)
            return -1
        # Todo: Fins usage of analaogue clock frequency.
        clock_frequency = self._clock_frequency_new[analogue_channel]

        # value defined for readout and wait until done
        self._analogue_input_samples[analogue_channel] = samples
        try:
            # This task will read an analogue voltage with binning defined by a clock
            # Initialize a Task
            task = daq.TaskHandle()
            daq.DAQmxCreateTask('Analogue Input {}'.format(analogue_channel), daq.byref(task))

            # Creates a channel to measure a voltage and adds it to task:
            daq.DAQmxCreateAIVoltageChan(
                # define to which task to connect this function
                task,
                # use this analogue input channel
                self._analogue_input_channels[analogue_channel],
                # name to assign to it
                "Analogue Voltage Reader {}".format(analogue_channel),
                # the analogue input read mode (rse, nres or diff)
                daq.DAQmx_Val_RSE,
                # the minimum input voltage expected
                self._ai_voltage_range[analogue_channel][0],
                # the minimum input voltage expected
                self._ai_voltage_range[analogue_channel][1],  # Todo: check type
                # the units in which the voltage is to be measured is volt
                daq.DAQmx_Val_Volts,
                # must be None unless units is set to "DAQmx_Val_FromCustomScale"
                None)

            # Set timing to finite amount of sample:
            daq.DAQmxCfgSampClkTiming(
                # define to which task to connect this function
                task,
                # assign a named Terminal for the clock source
                my_clock_channel + 'InternalOutput',
                # The sampling rate in samples per second per channel. Set this value to the
                # maximum expected rate of that clock.
                clock_frequency,
                # the edge off the clock on which to acquire the sample
                daq.DAQmx_Val_Rising,
                # Sample Mode: set the task to read a specified number of samples
                daq.DAQmx_Val_FiniteSamps,
                # the specified number of samples to read
                samples)
            self._analogue_input_daq_tasks[analogue_channel] = task
        except:
            self.log.exception('Error while setting up analogue voltage reader for channel'
                               '{}.'.format(analogue_channel))
            return -1
        return 0

    def add_analogue_reader_channel_to_measurement(self, analogue_channel_orig,
                                                   analogue_channels):
        """
        This function adds additional channels to an already existing analogue reader task.
        Thereby many channels can be measured, read and stopped simultaneously.
        For this method another method needed to setup a task already.
        Use e.g. set_up_analogue_voltage_reader_scanner

        @param string analogue_channel_orig: the representative name of the analogue channel
                                    task to which this channel is to be added
        @param List(string) analogue_channels: The new channels to be added to the task

        @return int: error code (0:OK, -1:error)
        """
        # Check if channel exists
        if analogue_channel_orig not in self._analogue_input_channels.keys():
            self.log.error("The given analogue input task channel %s to which the channel was to "
                           "be added did not exist.", analogue_channel_orig)
            return -1
        # check variable type
        if not isinstance(analogue_channels, (frozenset, list, set, tuple, np.ndarray,)):
            self.log.error('Channels are not given in array type.')
            return -1

        for channel in analogue_channels:
            if channel not in self._analogue_input_channels.keys():
                self.log.error("The given analogue input channel %s is not defined. Please define the "
                               "input channel", channel)
                return -1
            # check if no task for channel to be added is configured
            if channel in self._analogue_input_daq_tasks:
                self.log.error('The same channel %s already has an existing input task running, '
                               'close this one first.', channel)
                return -1

        # check if task to which channel is added exists
        if analogue_channel_orig in self._analogue_input_daq_tasks.keys():
            # if existing use this task
            task = self._analogue_input_daq_tasks[analogue_channel_orig]
        else:
            self.log.error("The given analogue input task channel %s to which the channel was to "
                           "be added did not exist yet. Create this one first.", analogue_channel_orig)
            return -1

        # check if clock is running in case clock is needed (samples >1)
        if analogue_channel_orig not in self._clock_daq_task_new and self._analogue_input_samples[
            analogue_channel_orig] != 1:
            self.log.error('No clock running, call set_up_clock before starting the analogue '
                           'reader.')
            return -1

        for channel in analogue_channels:
            try:  # Creates a channel to measure a voltage and adds it to task:
                daq.DAQmxCreateAIVoltageChan(
                    # define to which task to connect this function
                    task,
                    # use this analogue input channel
                    self._analogue_input_channels[channel],
                    # name to assign to it
                    "Analogue Voltage Reader {}".format(channel),
                    # the analogue input read mode (rse, nres or diff)
                    daq.DAQmx_Val_RSE,
                    # the minimum input voltage expected
                    self._ai_voltage_range[channel][0],
                    # the minimum input voltage expected
                    self._ai_voltage_range[channel][1],  # Todo: check type
                    # the units in which the voltage is to be measured is volt
                    daq.DAQmx_Val_Volts,
                    # must be None unless units is set to "DAQmx_Val_FromCustomScale"
                    None)
                # add an "additional" task to the task list for this channel so it can be checked if
                # channel is configured.
                self._analogue_input_daq_tasks[channel] = task
            except:
                self.log.exception('Error while setting up analogue voltage reader for channel'
                                   '{}.'.format(channel))
                return -1
            # add sample number for this channel
            self._analogue_input_samples[channel] = self._analogue_input_samples[analogue_channel_orig]
            if analogue_channel_orig in self._clock_daq_task_new:
                # add channels to clock task if this is a clocked task
                self.add_clock_task_to_channel(analogue_channel_orig, analogue_channels)
        return 0

    def set_up_continuous_analog_reader(self, analogue_channel):
        """Initializes task for reading an analogue input voltage with the Nidaq continuously
        at a given frequency.

        It reads a RSE connected voltage from the analogue inputs. For every period of
        time (given by the frequency) it reads the voltage at the analogue channel.

        @param string analogue_channel: the representative name of the analogue channel for
                                        which the task is created

        @return int: error code (0:OK, -1:error)
        """
        if analogue_channel not in self._analogue_input_channels.keys():
            self.log.error("The given analogue input channel %s is not defined. Please define the "
                           "input channel", analogue_channel)
            return -1

        if analogue_channel not in self._clock_daq_task_new:
            self.log.error('No clock running, call set_up_clock before starting the analogue '
                           'reader.')
            return -1

        if analogue_channel in self._analogue_input_daq_tasks:
            self.log.error('An analogue input task for this channel is already running, '
                           'close this one first.')
            return -1

        if analogue_channel not in self._clock_channel_new:
            self.log.error("The clock channel for this task %s is not defined.", analogue_channel)
            return -1
        my_clock_channel = self._clock_channel_new[analogue_channel]

        if analogue_channel not in self._clock_frequency_new:
            self.log.error("The clock frequency for this task %s is not defined.", analogue_channel)
            return -1
        # Todo: Fins usage of analaogue clock frequency.
        clock_frequency = self._clock_frequency_new[analogue_channel]

        try:
            # for i, ch in enumerate(my_counter_channels):
            task = daq.TaskHandle()
            daq.DAQmxCreateTask('Analogue Input {}'.format(analogue_channel), daq.byref(task))

            # Creates a channel to measure a voltage and adds it to task:
            daq.DAQmxCreateAIVoltageChan(
                # define to which task to connect this function
                task,
                # use this analogue input channel
                self._analogue_input_channels[analogue_channel],
                # name to assign to it
                "Analogue Voltage Reader {}".format(analogue_channel),
                # the analogue input read mode (rse, nres or diff)
                daq.DAQmx_Val_RSE,
                # the minimum input voltage expected
                self._ai_voltage_range[analogue_channel][0],
                # the minimum input voltage expected
                self._ai_voltage_range[analogue_channel][1],
                # the units in which the voltage is to be measured is volt
                daq.DAQmx_Val_Volts,
                # must be None unless units is set to "DAQmx_Val_FromCustomScale"
                None)

            # Set timing:
            daq.DAQmxCfgSampClkTiming(
                # define to which task to connect this function
                task,
                # assign a named Terminal for the clock source
                my_clock_channel + 'InternalOutput',
                # The sampling rate in samples per second per channel. Set this value to the
                # maximum expected rate of that clock.
                clock_frequency,
                # the edge off the clock on which to acquire the sample
                daq.DAQmx_Val_Rising,
                # Sample Mode: set the task to read a specified number of samples
                daq.DAQmx_Val_ContSamps,
                # the buffer size of the system
                1000)

            # Specifies the point in the buffer at which to begin a read operation.
            daq.DAQmxSetReadRelativeTo(
                # define to which task to connect this function
                task,
                # Start reading samples relative to the last sample returned by the previous read
                daq.DAQmx_Val_CurrReadPos)

            # Set the Read Offset.
            # Specifies an offset in samples per channel at which to begin a read
            # operation. This offset is relative to the location you specify with
            # RelativeTo. Here we set the Offset to 0 for multiple samples:
            daq.DAQmxSetReadOffset(task, 0)

            # Set Read OverWrite Mode.
            # Specifies whether to overwrite samples in the buffer that you have
            # not yet read. Here operation will bes stopped if buffer gets to large
            daq.DAQmxSetReadOverWrite(
                task,
                daq.DAQmx_Val_DoNotOverwriteUnreadSamps)

            self._analogue_input_daq_tasks[analogue_channel] = task
            self._analogue_input_samples[analogue_channel] = None

        except:
            self.log.exception('Error while setting up analogue voltage reader for channel'
                               '{}.'.format(analogue_channel))
            return -1
        return 0

    # Todo: Add option to keep track of the result per channel as with a dictionary it might change for every channel
    # but it is defined in  a very specific way.
    def set_up_analogue_voltage_reader_clock(self, analogue_channel, clock_frequency=None, clock_channel=None,
                                             set_up=True):
        """ Configures the hardware clock of the NiDAQ card to give the timing.
        @param key analogue_channel: The channel for which the clock is to be setup

        @param float clock_frequency: if defined, this sets the frequency of
                                      the clock (in Hz)
        @param string clock_channel: if defined, this is the physical channel
                                     of the clock
        @param bool set_up: If True, the function does nothing and assumes clock is already set up from different task
                                    using the same clock

        @return int: error code (0:OK, -1:error)
        """
        # The clock for the analogue clock is created on the same principle as it is
        # for the counter. Just to keep consistency, this function is a wrapper
        # around the set_up_clock. However if a clock might already be configured for a different
        # task, this might not be a problem for the programmer, so he can call the function
        # anyway but set set_up to False and the function does nothing.
        if clock_frequency is None:
            clock_frequency = self._analogue_input_clock_frequency
        else:
            self._analogue_input_clock_frequency = clock_frequency
        if not set_up:
            # this exists, so that one can "set up" the clock that is used in parallel in the
            # code but not in reality and serves readability in the logic code
            return 0

        # Todo: Check if this divided by 2 is sensible  # because it will be multiplied by 2 in the setup
        return self.set_up_clock_new(analogue_channel,
                                     clock_frequency=clock_frequency,
                                     clock_channel=clock_channel)

    def start_analogue_voltage_reader(self, analogue_channel, start_clock=False):
        """
        Starts the preconfigured analogue input task

        @param  string analogue_channel: the representative name of the analogue channel for
                                        which the task is created
        @param  bool start_clock: default value false, bool that defines if clock for the task is
                                also started.

        @return int: error code (0:OK, -1:error)
        """
        if type(analogue_channel) != str:
            self.log.error("analogue channel needs to be passed as a string. A different "
                           "variable type (%s) was used", type(analogue_channel))
            return -1
        if analogue_channel in self._analogue_input_daq_tasks:
            if start_clock:
                try:  # Stop clock
                    daq.DAQmxStopTask(self._clock_daq_task_new[analogue_channel])
                except:
                    self.log.warning('Error while stopping analogue voltage reader clock')
                try:  # star
                    daq.DAQmxStartTask(self._clock_daq_task_new[analogue_channel])
                except:
                    self.log.error('Error while starting up analogue voltage reader clock')
                    return -1
            try:
                daq.DAQmxStartTask(self._analogue_input_daq_tasks[analogue_channel])
            except:
                self.log.exception('Error while starting up analogue voltage reader.')
                return -1
            return 0

        else:
            self.log.error(
                'Cannot start analogue voltage reader since it is not configured!\n'
                'Run the set_up_analogue_voltage_reader or set_up_analogue_voltage_reader_scanner routine first.')
            return -1

    def get_analogue_voltage_reader(self, analogue_channels, read_samples=None):
        """"
        Returns the last voltages read by the analog input reader

        @param  List(string) analogue_channels: the representative name of the analogue channels
                                        for which channels are read.
                                        The first list element must be the one for which the
                                        task was created
        @param int read_samples: The amount of samples to be read from the buffer for a continuous mode acquisition. Not
                                        needed for finite amount of samples

        @return np.array, int: The input voltage (array) and the amount of samples read (int). For
                                error array with length 2 and entry -1, 0
        """
        # check variable type
        if not isinstance(analogue_channels, (frozenset, list, set, tuple, np.ndarray,)):
            self.log.error('Channels are not given in array type.')
            return np.array([-1.]), 0

        # test if the analogue channel is configured for all channels given
        error = False
        if analogue_channels[0] in self._analogue_input_samples.keys() and read_samples is None:
            samples = self._analogue_input_samples[analogue_channels[0]]
        elif read_samples is None:
            self.log.error("The given channel %s is not properly defined", analogue_channels[0])
            return np.array([-1.]), 0
        else:
            samples = read_samples

        for channel in analogue_channels:
            if channel not in self._analogue_input_channels.keys():
                error = True
                self.log.error(
                    "The given channel %s is not part of the possible channels. Configure this channel first", channel)
            elif channel not in self._analogue_input_daq_tasks.keys():
                error = True
                self.log.error("No task was specified for the given channel %s. Add this channel first to the analogue"
                               " reader task", channel)
            elif channel in self._analogue_input_samples:
                if samples != self._analogue_input_samples[channel]:
                    self.log.error(
                        "The channel %s is does not have the same number of samples as channel %s. "
                        "They can not be part of the same task!", analogue_channels[0], channel)
                    error = True

        if error: return np.array([-1.]), 0

        if samples > 1:
            if analogue_channels[0] not in self._clock_daq_task_new:
                self.log.error(
                    "No clock task specified for this analogue reader. If more then one sample is acquired (%s) "
                    "a clock needs to be implemented.", samples)

        # Fixme: this timeout might really hurt for cavity stabilisation. make optional
        # *1.1 to have an extra (10%) short waiting time.
        if samples != 1:
            timeout = (samples * 1.1) / self._analogue_input_clock_frequency
        else:
            timeout = -1
        # Count data will be written here
        _analogue_count_data = np.zeros(samples * len(analogue_channels), dtype=np.float64)
        # Number of samples which were read will be stored here
        n_read_samples = daq.int32()
        task = self._analogue_input_daq_tasks[analogue_channels[0]]
        try:
            daq.DAQmxReadAnalogF64(
                # read from this task
                task,
                # wait till all finite counts are acquired then return
                -1,
                # maximal timeout for the read process
                timeout,
                # defines that first all samples from one channel are returned and then
                # all from the next and so on
                daq.DAQmx_Val_GroupByChannel,
                # write into this array
                _analogue_count_data,
                # length of array to write into
                samples * len(analogue_channels),
                # number of samples which were actually read.
                daq.byref(n_read_samples),
                # Reserved for future use. Pass NULL (here None) to this parameter
                None)
        except:
            self.log.error('Error while reading the analogue voltages from NIDAQ')
            return np.array([-1.]), 0
        return _analogue_count_data, n_read_samples.value

    def stop_analogue_voltage_reader(self, analogue_channel):
        """"
        Stops the analogue voltage input reader task

        @analogue_channel str: one of the analogue channels for which the task to be stopped is
                            configured. If more than one channel uses this task,
                            all channel readings will be stopped.
        @return int: error code (0:OK, -1:error)
        """
        # check if correct type was specified
        if type(analogue_channel) != str:
            self.log.error("Analogue channel needs to be passed as a string. A different "
                           "variable type (%s) was used", type(analogue_channel))
            return -1
        # check if task for channel exists
        if analogue_channel in self._analogue_input_daq_tasks.keys():
            task = self._analogue_input_daq_tasks[analogue_channel]
            # try to stop task
            try:
                daq.DAQmxStopTask(task)
            except:
                self.log.exception('Error while stopping analogue reader for channel {'
                                   '}.'.format(analogue_channel))
                return -1
            return 0

        else:
            self.log.error(
                'Cannot stop Analogue Input Reader Task since it is not running or configured!\n'
                'Start the Analogue Input Reader Task before you can actually stop it!')
            return -1

    def close_analogue_voltage_reader(self, analogue_channel):
        """"
        Closes the analogue voltage input reader and clears up afterwards

        @analogue_channel str: one of the analogue channels for which the task to be closed is
                            configured. If more than one channel uses this task,
                            all channel readings will be closed.
        @return int: error code (0:OK, -1:error)
        """
        # check if correct type was specified
        if type(analogue_channel) != str:
            self.log.error("Analogue channel needs to be passed as a string. A different "
                           "variable type (%s) was used", type(analogue_channel))
            return -1

        # check if task for channel exists
        if analogue_channel in self._analogue_input_daq_tasks:
            # retrieve task from dictionary and erase from dictionary
            task = self._analogue_input_daq_tasks.pop(analogue_channel)
            self._analogue_input_samples.pop(analogue_channel, None)

            # removes channels from task list that used the same task
            key_list = []
            for task_key, value in self._analogue_input_daq_tasks.items():
                if value == task:
                    key_list.append(task_key)
            for item in key_list:
                self._analogue_input_daq_tasks.pop(item)
                self._analogue_input_samples.pop(item)

            try:
                # stop the counter task
                daq.DAQmxStopTask(task)
                # after stopping delete all the configuration of the counter
                daq.DAQmxClearTask(task)
            except:
                self.log.exception('Could not close analogue input reader.')
                # re append task as closing did not work
                self._analogue_input_daq_tasks[analogue_channel] = task
                for key in key_list:
                    self._analogue_input_daq_tasks[key] = task
                return -1
            return 0
        else:
            self.log.error(
                'Cannot close Analogue Input Reader Task since it is not running or configured!')
            return -1

    def close_analogue_voltage_reader_clock(self, analogue_channel, close=True):
        """ Closes the analogue voltage input reader clock and cleans up afterwards.
        @param key analogue_channel: The channel for which the clock is to be closed.
        @param bool close: decides if the clock is actually closed. If True closes and cleans up clock,
            else dummy method for logic

        @return int: error code (0:OK, -1:error)
        """
        if close:
            return self.close_clock_new(analogue_channel)
        else:
            # this way it is a dummy method to make programming from logic more consistent
            return 0

    def get_analogue_resolution(self):
        """"Returns the resolution of the analog input of the NIDAQ in bits
        @return int: input bit resolution """
        return self._analogue_resolution

    def start_ai_counter_reader(self, analogue_channel):
        """Starts task of reading analogue voltage and finite counts synchronised.

        @param  string analogue_channel: the representative name of the analogue channel for
                                        which the task is created
        @return int: error code (0:OK, -1:error)
        """
        if type(analogue_channel) != str:
            self.log.error("analogue channel needs to be passed as a string. A different "
                           "variable type (%s) was used", type(analogue_channel))
            return -1
        if analogue_channel in self._analogue_input_daq_tasks:
            if 0 > self.start_finite_counter():
                return -1
            # As self.start_finite_counter starts the clock, which is the same for analog input and finite counter
            # the analogue clock was started. Therefore the clock status can be changed
            # Fixme: Should this (next) not be done before the clock is started?
            try:
                daq.DAQmxStartTask(self._analogue_input_daq_tasks[analogue_channel])
            except:
                self.log.exception('Error while starting up analogue voltage reader and counter.')
                return -1
            return 0
        self.log.error(
            'Cannot start analogue voltage reader since it is not configured!\n'
            'Run the or set_up_analogue_voltage_reader_scanner routine first.')
        return -1

    # =============================== End AnalogReaderInterface Commands  =======================

    # =============================== Start AnalogOutputInterface Commands  =======================

    def set_up_analogue_output(self, analogue_channels=None, scanner=False):
        """ Starts or restarts the analog output.

        @param List(string) analogue_channels: the representative names  of the analogue channel for
                                        which the task is created in a list

        @param Bool scanner: Defines if a scanner analogue output is to be setup of if single
                                    channels are to be configured

        @return int: error code (0:OK, -1:error)
        """
        try:
            # If an analog task is already running, kill that one first
            if scanner:
                if self._scanner_ao_task is not None:
                    # stop the analog output task
                    daq.DAQmxStopTask(self._scanner_ao_task)

                    # delete the configuration of the analog output
                    daq.DAQmxClearTask(self._scanner_ao_task)

                    # set the task handle to None as a safety
                    self._scanner_ao_task = None

                # initialize ao channels / task for scanner, should always be active.
                # Define at first the type of the variable as a Task:
                self._scanner_ao_task = daq.TaskHandle()

                # create the actual analog output task on the hardware device. Via
                # byref you pass the pointer of the object to the TaskCreation function:
                daq.DAQmxCreateTask('ScannerAO', daq.byref(self._scanner_ao_task))
                for n, chan in enumerate(self._scanner_ao_channels):
                    # Assign and configure the created task to an analog output voltage channel.
                    daq.DAQmxCreateAOVoltageChan(
                        # The AO voltage operation function is assigned to this task.
                        self._scanner_ao_task,
                        # use (all) scanner ao_channels for the output
                        chan,
                        # assign a name for that channel
                        'Scanner AO Channel {0}'.format(n),
                        # minimum possible voltage
                        self._voltage_range[n][0],
                        # maximum possible voltage
                        self._voltage_range[n][1],
                        # units is Volt
                        daq.DAQmx_Val_Volts,
                        # scale for channel, if unit is custom. Therefore here its Null (None)
                        None)
            else:
                if analogue_channels is None:
                    self.log.error("If you do not initialise a scanner "
                                   "you need to pass the analogue channels to be initialised.")
                else:
                    # check if channels exist:
                    for channel in analogue_channels:
                        if channel not in self._analogue_output_channels.keys():
                            self.log.error("The given analogue output channel %s is not defined. Please define the "
                                           "output channel", channel)
                            return -1
                        # check if no task for channel to be added is configured
                        if channel in self._analogue_input_daq_tasks.keys():
                            self.log.error('The same analogue output channel %s already has '
                                           'an existing output task running, close this one first.', channel)
                            return -1
                        # Todo: This needs to have check if the channel is already used in the scanner.
                        # However this is not possible in a sensible way right now, because the scanner channels are
                        # passed as a full list and not a dictionary and it is not possible to find out which two/three
                        # of the 3/4 possible options are used at the moment.
                        # elif channel in ["x", "y", "z"]:
                        #    self.log.error('The same channel %s already has an existing output task running, '
                        #                   'close this one first.',channel)
                        #    return -1

                    # create the actual analog output task on the hardware device. Via
                    # byref you pass the pointer of the object to the TaskCreation function:
                    task = daq.TaskHandle()
                    # the analogue output get the name of the first channel
                    daq.DAQmxCreateTask('Analogue Output {}'.format(analogue_channels[0]), daq.byref(task))

                    for chan in analogue_channels:
                        # Assign and configure the created task to an analog output voltage channel.
                        daq.DAQmxCreateAOVoltageChan(
                            # The AO voltage operation function is assigned to this task.
                            task,
                            # channel to use for output
                            self._analogue_output_channels[chan],
                            # assign a name for that channel
                            'AO Channel ' + chan,
                            # minimum possible voltage
                            self._ao_voltage_range[chan][0],
                            # maximum possible voltage
                            self._ao_voltage_range[chan][1],
                            # units is Volt
                            daq.DAQmx_Val_Volts,
                            # scale for channel, if unit is custom. Therefore here its Null (None)
                            None)
                        self._analogue_output_daq_tasks[chan] = task
                # daq.DAQmxSetSampTimingType(self._analogue_output_channels[self._analogue_output_daq_tasks[
                #    analogue_channels[0]]], daq.DAQmx_Val_OnDemand)
        except:
            self.log.exception('Error starting analog output task.')
            return -1
        return 0

    def write_ao(self, analogue_channel, voltages, length=1, start=False, time_out=0):
        """Writes a set of voltages to the analog outputs.

        @param  string analogue_channel: the representative name of the analogue channel for
                                        which the voltages are written

        @param List[float] voltages: array of n-part tuples defining the voltage points

        @param int length: number of tuples to write

        @param bool start: write immediately (True) or wait for start of task (False)

        @param float time_out: default 0, value how long the program should maximally take two write the samples
                                0 returns an error if program fails to write immediately.

        @return int: how many values were actually written
        """

        # check if task for channel is configured
        if analogue_channel not in self._analogue_output_daq_tasks:
            self.log.error('The analogue output channel %s has no output task configured.', analogue_channel)
            return -1
        # Number of samples which were actually written, will be stored here.
        # The error code of this variable can be asked with .value to check
        # whether all channels have been written successfully.
        samples_written = daq.int32()
        # write the voltage instructions for the analog output to the hardware
        daq.DAQmxWriteAnalogF64(
            # write to this task
            self._analogue_output_daq_tasks[analogue_channel],
            # length of the command (points)
            length,
            # start task immediately (True), or wait for software start (False)
            start,
            # maximal timeout in seconds for the write process
            time_out,
            # Specify how the samples are arranged: each pixel is grouped by channel number
            daq.DAQmx_Val_GroupByChannel,
            # the voltages to be written
            voltages,
            # The actual number of samples per channel successfully written to the buffer
            daq.byref(samples_written),
            # Reserved for future use. Pass NULL(here None) to this parameter
            None)
        return samples_written.value

    def set_up_analogue_output_clock(self, analogue_channel, clock_frequency=None, clock_channel=None,
                                     set_up=True):
        """ Configures the hardware clock of the NiDAQ card to give the timing.

        @param key analogue_channel: The channel for which the clock is to be setup
        @param float clock_frequency: if defined, this sets the frequency of
                                      the clock (in Hz). If not defined the scanner clock frequency will be used.
        @param string clock_channel: if defined, this is the physical channel
                                     of the clock
        @param bool set_up: If True, the function does nothing and assumes clock is already set up from different task
                                    using the same clock

        @return int: error code (0:OK, -1:error)
        """
        # The clock for the analogue clock is created on the same principle as it is
        # for the counter. Just to keep consistency, this function is a wrapper
        # around the set_up_clock. However if a clock might already be configured for a different
        # task, this might not be a problem for the programmer, so he can call the function
        # anyway but set set_up to False and the function does nothing.
        if clock_frequency is None:
            clock_frequency = self._analogue_output_clock_frequency
        else:
            self._analogue_output_clock_frequency = clock_frequency
        if not set_up:
            # this exists, so that one can "set up" the clock that is used in parallel in the
            # code but not in reality and serves readability in the logic code
            return 0

        return self.set_up_clock_new(analogue_channel,
                                     clock_frequency=clock_frequency,  # because it will be multiplied by 2 in the setup
                                     clock_channel=clock_channel)

    def configure_analogue_timing(self, analogue_channel, length):
        """
        Set the timing of this analogue channel to a finite amount of samples (length) with implicit timing
        @param key analogue_channel: The channel for which the timing is to be configured
        @param int length: The amount of clock cycles to be set

        @return int: error code (0:OK, -1:error)
        """

        if analogue_channel not in self._analogue_output_daq_tasks:
            self.log.error('The analogue output channel %s has no output task configured.', analogue_channel)
            return -1
        if analogue_channel not in self._clock_daq_task_new:
            self.log.error('The analogue output channel %s has no clock task configured.', analogue_channel)
            return -1
        if not isinstance(length, int):
            self.log.error("The amount of samples needs to be given as integer, but type %s was given.", type(length))

        try:
            daq.DAQmxCfgSampClkTiming(
                # add to this task
                self._analogue_output_daq_tasks[analogue_channel],
                # use this channel as clock
                self._clock_channel + 'InternalOutput',
                # Maximum expected clock frequency
                self._analogue_output_clock_frequency,
                # Generate sample on falling edge
                daq.DAQmx_Val_Falling,
                # generate finite number of samples
                daq.DAQmx_Val_FiniteSamps,
                # number of samples to generate
                length)
            daq.DAQmxCfgImplicitTiming(
                # define task
                self._clock_daq_task_new[analogue_channel],
                # only a limited number of# counts
                daq.DAQmx_Val_FiniteSamps,
                # count twice for each voltage +1 for safety
                length)
        except:
            self.log.exception("Not possible to configure timing for analogue channel %s", analogue_channel)
            return -11
        return 0

    def analogue_scan_line(self, analogue_channel, voltages):
        # check if task for channel is configured
        if analogue_channel not in self._analogue_output_daq_tasks:
            self.log.error('The analogue output channel %s has no output task configured.', analogue_channel)
            return -1
        # Fixme: When more than one channel can be done at a time this needs to be taken care of here by dividing the
        # number of samples by the number of channels to get an accurate length of passed samples per channel
        length = len(voltages)  # convert to np array
        voltages_array = np.array(voltages)

        if analogue_channel not in self._clock_daq_task_new:
            self.log.error('The analogue output channel %s has no clock task configured.', analogue_channel)
            return -1

        try:
            # write the positions to the analog output
            written_voltages = self.write_ao(analogue_channel,
                                             voltages=voltages_array,
                                             length=length,
                                             start=False, time_out=self._RWTimeout)

            # start the timed analog output task
            self.start_analogue_output(analogue_channel)

            daq.DAQmxStopTask(self._clock_daq_task_new[analogue_channel])
            daq.DAQmxStartTask(self._clock_daq_task_new[analogue_channel])
            time_out = 1. / self._analogue_output_clock_frequency
            # wait for the scanner clock to finish
            daq.DAQmxWaitUntilTaskDone(
                # define task
                self._clock_daq_task_new[analogue_channel],
                # maximal timeout for the counter times the positions
                time_out * 2 * length)
            # output = self.get_analogue_voltage_reader(["APD"])
            # stop the clock task
            daq.DAQmxStopTask(self._clock_daq_task_new[analogue_channel])

            # stop the analog output task
            self.stop_analogue_output(analogue_channel)

        except:
            self.log.exception('Error while scanning  voltage output line.')
            return -1
        return written_voltages

    def start_analogue_output(self, analogue_channel, start_clock=False):
        """
        Starts the preconfigured analogue out task

        @param  string analogue_channel: the representative name of the analogue channel for
                                        which the task is created
        @param  bool start_clock: default value false, bool that defines if clock for the task is
                                also started.

        @return int: error code (0:OK, -1:error)
        """
        if type(analogue_channel) != str:
            self.log.error("analogue channel needs to be passed as a string. A different "
                           "variable type (%s) was used", type(analogue_channel))
            return -1
        if analogue_channel in self._analogue_output_daq_tasks:
            if start_clock:
                try:  # Stop clock
                    daq.DAQmxStopTask(self._clock_daq_task_new[analogue_channel])
                except:
                    self.log.warning('Error while stopping analogue voltage reader clock')
                try:  # star
                    daq.DAQmxStartTask(self._clock_daq_task_new[analogue_channel])
                except:
                    self.log.error('Error while starting up analogue voltage reader clock')
                    return -1
            try:
                daq.DAQmxStartTask(self._analogue_output_daq_tasks[analogue_channel])
            except:
                self.log.exception('Error while starting up analogue voltage reader.')
                return -1
            return 0

        else:
            self.log.error(
                'Cannot start analogue voltage reader for channel %s since it is not configured!\n'
                'Run the set_up_analogue_voltage_reader or set_up_analogue_voltage_reader_scanner routine first.',
                analogue_channel)
            return -1

    def stop_analogue_output(self, analogue_channel):
        """"
        Stops the analogue voltage output task

        @analogue_channel str: one of the analogue channels for which the task to be stopped is
                            configured. If more than one channel uses this task,
                            all channel readings will be stopped.
        @return int: error code (0:OK, -1:error)
        """
        # check if correct type was specified
        if type(analogue_channel) != str:
            self.log.error("analogue channel needs to be passed as a string. A different "
                           "variable type (%s) was used", type(analogue_channel))
            return -1
        # check if task for channel exists
        if analogue_channel in self._analogue_output_daq_tasks.keys():
            task = self._analogue_output_daq_tasks[analogue_channel]
            # try to stop task
            try:
                daq.DAQmxStopTask(task)
            except:
                self.log.exception('Error while stopping analogue output for channel {%s}.', analogue_channel)
                return -1
            return 0

        else:
            self.log.error(
                'Cannot stop Analogue Output Task for channel %s since it is not running or configured!\n'
                'Start the Analogue Output Task before you can actually stop it!', analogue_channel)
            return -1

    def close_analogue_output(self, analogue_channel=None, scanner=False):
        """ Stops the analog output task.

        @param key analogue_channel: one of the analogue channels for which the task to be stopped is
                            configured. If more than one channel uses this task,
                            all channel readings will be stopped.

        @param Bool scanner: Defines if a scanner analogue output is to be setup of if single
                                channels are to be configured

        @return int: error code (0:OK, -1:error)
        """
        if scanner:
            retval = 0
            if self._scanner_ao_task is None:
                return -1

            try:
                # stop the analog output task
                daq.DAQmxStopTask(self._scanner_ao_task)
            except:
                self.log.exception('Error stopping analog output.')
                retval = -1
            try:
                daq.DAQmxClearTask(self._scanner_ao_task)
            except:
                self.log.exception('Error closing analog output mode.')
                retval = -1
            return retval

        else:
            # check if correct type was specified
            if type(analogue_channel) != str:
                self.log.error("Analogue channel needs to be passed as a string. A different "
                               "variable type (%s) was used", type(analogue_channel))
                return -1
            # check if task for channel exists
            if analogue_channel in self._analogue_output_daq_tasks.keys():
                # retrieve task from dictionary and erase from dictionary
                task = self._analogue_output_daq_tasks.pop(analogue_channel)

                # removes channels from task list that used the same task
                key_list = []
                for task_key, value in self._analogue_output_daq_tasks.items():
                    if value == task:
                        key_list.append(task_key)
                for item in key_list:
                    self._analogue_output_daq_tasks.pop(item)

                try:
                    # stop the counter task
                    daq.DAQmxStopTask(task)
                    # after stopping delete all the configuration of the counter
                    daq.DAQmxClearTask(task)
                except:
                    self.log.exception('Could not close analogue output reader.')
                    # re append task as closing did not work
                    self._analogue_output_daq_tasks[analogue_channel] = task
                    for key in key_list:
                        self._analogue_output_daq_tasks[key] = task
                    return -1
                return 0
            else:
                self.log.error(
                    'Cannot close Analogue Input Reader Task since it is not running or configured!')
                return -1

    def close_analogue_output_clock(self, analogue_channel, close=True):
        """ Closes the analogue output clock and cleans up afterwards.

        @param key analogue_channel: The channel for which the clock is to be closed.
        @param bool close: decides if the clock is actually closed. If True closes and cleans up clock,
            else dummy method for logic

        @return int: error code (0:OK, -1:error)
        """
        if close:
            return self.close_clock_new(analogue_channel)
        else:
            # this way it is a dummy method to make programming from logic more consistent
            return 0

    # =============================== End AnalogOutputInterface Commands  =======================

    # =============================== Start Clock Commands  =======================

    def set_up_clock_new(self, name, clock_frequency=None, clock_channel=None, idle=False, start=False):
        """ Configures the hardware clock of the NiDAQ card to give the timing.

        @param key name: the pointer for the configured task

        @param float clock_frequency: if defined, this sets the frequency of
                                      the clock in Hz
        @param string clock_channel: if defined, this is the physical channel
                                     of the clock within the NI card.
        @param bool idle: set whether idle situation of the counter (where
                          counter is doing nothing) is defined as
                                True  = 'Voltage High/Rising Edge'
                                False = 'Voltage Low/Falling Edge'
        @param bool start: sets whether clock is started right away

        @return int: error code (0:OK, -1:error)
        """

        if name in self._clock_daq_task_new:
            self.log.error('A clock task for this axis is already running, close this one first.')
            return -1

        # assign the clock frequency, if given
        if clock_frequency is None or clock_frequency == 0.0:
            self._clock_frequency_new[name] = float(self._dummy_frequency)
            self.log.info("no clock frequency given, using dummy frequency (%s Hz)instead.", self._dummy_frequency)
        else:
            self._clock_frequency_new[name] = float(clock_frequency)

        # use the correct clock in this method
        my_clock_frequency = self._clock_frequency_new[name]

        # assign the clock channel, if given
        if clock_channel is not None:
            my_clock_channel = clock_channel
        else:
            for i in self._clock_channels:
                if i not in self._clock_channel_new.values():
                    my_clock_channel = i
                    break

        if my_clock_channel in self._clock_channel_new.values():
            self.log.warn("This clock channel (%s) is already being used. This might lead to clashes. "
                          "Therefore method ist stopped", my_clock_channel)
            return -1
        # Fixme: The line above tries to mimic the old lines below.
        # check whether only one clock pair is available, since some NI cards
        # only one clock channel pair.
        # if self._scanner_clock_channel == self._clock_channel:
        #    if not ((self._clock_daq_task is None) and (self._scanner_clock_daq_task is None)):
        #        self.log.error(
        #            'Only one clock channel is available!\n'
        #            'Another clock is already running, close this one first '
        #            'in order to use it for your purpose!')
        #        return -1

        self._clock_channel_new[name] = my_clock_channel
        # Adjust the idle state if necessary
        my_idle = daq.DAQmx_Val_High if idle else daq.DAQmx_Val_Low
        try:
            # Create handle for task
            my_clock_daq_task = daq.TaskHandle()

            # create task for clock
            task_name = str(name)
            daq.DAQmxCreateTask(task_name, daq.byref(my_clock_daq_task))

            # create a digital clock channel with specific clock frequency:
            daq.DAQmxCreateCOPulseChanFreq(
                # The task to which to add the channels
                my_clock_daq_task,
                # which channel is used?
                my_clock_channel,
                # Name to assign to task (NIDAQ uses by # default the physical channel name as
                # the virtual channel name. If name is specified, then you must use the name
                # when you refer to that channel in other NIDAQ functions)
                'Clock Producer ' + task_name,
                # units, Hertz in our case
                daq.DAQmx_Val_Hz,
                # idle state
                my_idle,
                # initial delay
                0,
                # pulse frequency
                my_clock_frequency,
                # duty cycle of pulses, 0.5 such that high and low duration are both
                # equal to count_interval
                0.5)

            # Configure Implicit Timing.
            # Set timing to continuous, i.e. set only the number of samples to
            # acquire or generate without specifying timing:
            daq.DAQmxCfgImplicitTiming(
                # Define task
                my_clock_daq_task,
                # Sample Mode: set the task to generate a continuous amount of running samples
                daq.DAQmx_Val_ContSamps,
                # buffer length which stores temporarily the number of generated samples
                1000)

            self._clock_daq_task_new[name] = my_clock_daq_task
            if start:
                # actually start the preconfigured clock task
                daq.DAQmxStartTask(my_clock_daq_task)
        except:
            self.log.exception('Error while setting up clock %s.', name)
            return -1
        return 0

    def add_clock_task_to_channel(self, task_name, channels):
        """
        This function adds additional pointer to an already existing clock task.
        Thereby many pointers can control this task. this is helpful if the same clock is used for different purposes
        or synchronisation.
        For this method another method needed to setup the clock task already.
        Use set_up_clock_new

        @param key task_name: the representative name of the analogue channel
                                    task to which this channel is to be added
        @param List(keys) channels: The new channels to be added to the task

        @return int: error code (0:OK, -1:error)
        """
        if not (channels, (frozenset, list, set, tuple, np.ndarray,)):
            self.log.error('Channels are not given in array type.')
            return -1
        if task_name not in self._clock_daq_task_new:
            self.log.error("The given clock task pointer %s to which the channel was to "
                           "be added did not exist yet. Create this one first.", task_name)
            return -1
        my_task = self._clock_daq_task_new[task_name]
        my_channel = self._clock_channel_new[task_name]
        my_frequency = self._clock_frequency_new[task_name]

        for channel in channels:
            # check if no task for channel to be added is configured
            if channel in self._clock_daq_task_new:
                self.log.error('The same channel %s already has an existing clock task running, '
                               'close this one first.', channel)
                return -1
            self._clock_daq_task_new[channel] = my_task
            self._clock_channel_new[channel] = my_channel
            self._clock_frequency_new[channel] = my_frequency
        return 0

    def close_clock_new(self, name):
        """ Closes the clock and cleans up afterwards.

        @param key name: specifies the task name for which the clock is to be turned off


        @return int: error code (0:OK, -1:error)
        """

        if name in self._clock_daq_task_new:
            my_task = self._clock_daq_task_new.pop(name)
            my_channel = self._clock_channel_new.pop(name)
            my_frequency = self._clock_frequency_new.pop(name)
        else:
            self.log.error("There was no task specified for the clock (%s) that was tried to be closed.", name)
            return -1

        # removes channels from task list that used the same task
        key_list = []
        for task_key, value in self._clock_daq_task_new.items():
            if value == my_task:
                key_list.append(task_key)
        for item in key_list:
            self._clock_daq_task_new.pop(item)
            self._clock_channel_new.pop(item)
            self._clock_frequency_new.pop(item)

        try:
            # stop the clock task
            daq.DAQmxStopTask(my_task)
            # after stopping delete all the configuration of the counter
            daq.DAQmxClearTask(my_task)
        except:
            self.log.exception('Could not close clock %s.', name)
            self._clock_daq_task_new[name] = my_task
            for key in key_list:
                self._clock_daq_task_new[key] = my_task
                self._clock_channel_new[key] = my_channel
                self._clock_frequency_new[key] = my_frequency

            return -1
        return 0

    # =============================== End Clock Commands  =======================<|MERGE_RESOLUTION|>--- conflicted
+++ resolved
@@ -45,107 +45,9 @@
 
     !!!!!! NI USB 63XX, NI PCIe 63XX and NI PXIe 63XX DEVICES ONLY !!!!!!
 
-<<<<<<< HEAD
-    Basic procedure how the NI card is configurated:
-      * At first you have to define a channel, where the APD clicks will be
-        received. That can be any PFI input, which is specified to record TTL
-        pulses.
-      * Then two counter channels have to be configured.
-      * One counter channel serves as a timing device, i.e. basically a clock
-        which runs at a certain given frequency.
-      * The second counter channel will be used as a gated counting device,
-        which will, dependent on the clock, count within the clock interval. The faster
-        the clock channel is configured, the smaller is the gated counting
-        interval and the less counts per clock periode you will count.
-
-    Therefore the whole issue is to establish a time based gated-counting
-    channel.
-
-    Text Based NI-DAQmx Data Acquisition Examples:
-    http://www.ni.com/example/6999/en/#ANSIC
-
+    See [National Instruments X Series Documentation](@ref nidaq-x-series) for details.
     Explanation of the terminology, which is used in the NI Card and useful to
-    know in connection with our implementation:
-
-    Hardware-Timed Counter Tasks:
-        Use hardware-timed counter input operations to drive a control loop. A
-        really good explanation can be found in:
-
-        http://zone.ni.com/reference/en-XX/help/370466V-01/mxcncpts/controlappcase4/
-
-    Terminals:
-        A terminal is a named location where a signal is either generated
-        (output or produced) or acquired (input or consumed). A terminal that
-        can output only one signal is often named after that signal. A terminal
-        with an input that can be used only for one signal is often named after
-        the clock or trigger that the signal is used for. Terminals that are
-        used for many signals have generic names such as RTSI, PXITrig, or PFI.
-
-        http://zone.ni.com/reference/en-XX/help/370466W-01/mxcncpts/terminal/
-        http://zone.ni.com/reference/en-XX/help/370466V-01/mxcncpts/termnames/
-
-    Ctr0Out, Ctr1Out, Ctr2Out, Ctr3Out:
-        Terminals at the I/O connector where the output of counter 0,
-        counter 1, counter 2, or counter 3 can be emitted. You also can use
-        Ctr0Out as a terminal for driving an external signal onto the RTSI bus.
-
-    Ctr0Gate, Ctr1Gate, Ctr2Gate, Ctr3Gate:
-        Terminals within a device whose purpose depends on the application.
-        Refer to Counter Parts in NI-DAQmx for more information on how the gate
-        terminal is used in various applications.
-
-    Ctr0Source, Ctr1Source, Ctr2Source, Ctr3Source:
-        Terminals within a device whose purpose depends on the application.
-        Refer to Counter Parts in NI-DAQmx for more information on how the
-        source terminal is used in various applications.
-
-    Ctr0InternalOutput, Ctr1InternalOutput, Ctr2InternalOutput,
-    Ctr3InternalOutput:
-        Terminals within a device where you can choose the pulsed or toggled
-        output of the counters. Refer to Counter Parts in NI-DAQmx (or MAX)
-        for more information on internal output terminals.
-
-    Task State Model:
-        NI-DAQmx uses a task state model to improve ease of use and speed up
-        driver performance. Have a look at
-
-        http://zone.ni.com/reference/en-XX/help/370466V-01/mxcncpts/taskstatemodel/
-
-        Small explanation: The task state model consists of five states
-            1. Unverified,
-            2. Verified,
-            3. Reserved,
-            4. Committed,
-            5. Running.
-        You call the Start Task function/VI, Stop Task function/VI, and
-        Control Task function/VI to transition the task from one state to
-        another. The task state model is very flexible. You can choose to
-        interact with as little or as much of the task state model as your
-        application requires.
-
-    Device limitations:
-        Keep in mind that ONLY the X-series of the NI cards is capable of doing
-        a Counter Output Pulse Frequency Train with finite numbers of samples
-        by using ONE internal device channel clock (that is the function
-        DAQmxCreateCOPulseChanFreq or CO Pulse Freq in Labview)! All other card
-        series have to use two counters to generate that!
-        Check out the description of NI which tells you 'How Many Counters Does
-        Each Type of Counter Input or Output Task Take':
-
-        http://digital.ni.com/public.nsf/allkb/9D1780F448D10F4686257590007B15A8
-
-        This code was tested with NI 6323 and NI 6229, where the first one is
-        an X-series device and the latter one is a Low-Cost M Series device.
-        With the NI 6229 it is not possible at all to perform the scanning
-        task unless you have two of that cards. The limitation came from a lack
-        of internal counters.
-        The NI 6323 was taken as a basis for this hardware module and thus all
-        the function are working on that card.
-    """
-=======
-    See [National Instruments X Series Documentation](@ref nidaq-x-series) for details.
   """
->>>>>>> f73b00ae
 
     _modtype = 'NICard'
     _modclass = 'hardware'
