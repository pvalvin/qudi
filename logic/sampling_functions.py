# -*- coding: utf-8 -*-

"""
This file contains the Qudi file with all available sampling functions.

Qudi is free software: you can redistribute it and/or modify
it under the terms of the GNU General Public License as published by
the Free Software Foundation, either version 3 of the License, or
(at your option) any later version.

Qudi is distributed in the hope that it will be useful,
but WITHOUT ANY WARRANTY; without even the implied warranty of
MERCHANTABILITY or FITNESS FOR A PARTICULAR PURPOSE.  See the
GNU General Public License for more details.

You should have received a copy of the GNU General Public License
along with Qudi. If not, see <http://www.gnu.org/licenses/>.

Copyright (c) the Qudi Developers. See the COPYRIGHT.txt file at the
top-level directory of this distribution and at <https://github.com/Ulm-IQO/qudi/>
"""

import numpy as np
from collections import OrderedDict


class SamplingFunctions():
    """ Collection of mathematical functions used for sampling of the pulse
        sequences.
    """
    def __init__(self):
        # If you want to define a new function, make a new method and add the
        # reference to this function to the _math_func dictionary:
        self._math_func = OrderedDict()
        self._math_func['Idle']             = self._idle
        self._math_func['DC']               = self._dc
        self._math_func['Sin']              = self._sin
        self._math_func['Cos']              = self._cos
        self._math_func['DoubleSin']        = self._doublesin
        self._math_func['TripleSin']        = self._triplesin

        self._math_func['SinGauss']         = self._singauss
        self._math_func['CosGauss']         = self._cosgauss
        self._math_func['DoubleSinGauss']   = self._doublesingauss
        self._math_func['TripleSinGauss']   = self._triplesingauss

        self._math_func['Chirp'] = self._chirp


        # Definition of constraints for the parameters
        # --------------------------------------------
        # Mathematical parameters may be subjected to certain constraints
        # (e.g. a range within the function is defined). These contraints can
        # be set here individually for each parameter. There exist some
        # predefined lists of constraints for the common parameters like
        # frequency, amplitude, phase. If your functions do not desire special
        # limitations, then use these.
        # Moreover, the display Widget in the GUI will depend on the
        # contraints you are setting here.
        # FIXME: This GUI dependancy has to move to other places

        # predefine a general range for the frequency, amplitude and phase
        # <general_parameter> = {}
        freq_def = {'unit': 'Hz', 'init_val': 0.0, 'min': 0.0, 'max': np.inf,
                    'view_stepsize': 1.0, 'dec': 15, 'type': float}
        ampl_def = {'unit': 'V', 'init_val': 0.0, 'min': 0.0, 'max': 1.0,
                    'view_stepsize': 0.01, 'dec': 15, 'type': float}
        phase_def = {'unit': '°', 'init_val': 0.0, 'min': -360, 'max': 360,
                     'view_stepsize': 0.1, 'dec': 15, 'type': float}

        # the following keywords are known to the GUI elements, and you should
        # use only those to define you own limitation. Here is an explanation
        # for the used keywords:

        # 'unit' : string for the SI unit.
        # 'init_val' : initial value the parameter should have
        # 'min' : minimal value of the parameter
        # 'max' : maximal value of the parameter
        # 'view_stepsize' : optional, the corresponding ViewWidget will have
        #                   buttons to increment and decrement the current
        #                   value.
        # 'hard_stepsize' : optional, the accepted value will be a multiple of
        #                   this. Normally, this will be dictate by hardware.
        # 'type' : the type of the parameter, either int, float, bool


        # Configure also the parameter for the defined functions so that it is
        # know which input parameters the function desires:

        self.func_config = OrderedDict()
        self.func_config['Idle'] = OrderedDict()
        self.func_config['DC'] = OrderedDict()
        self.func_config['DC']['amplitude1'] = ampl_def

        self.func_config['Sin'] = OrderedDict()
        self.func_config['Sin']['frequency1'] = freq_def
        self.func_config['Sin']['amplitude1'] = ampl_def
        self.func_config['Sin']['phase1'] = phase_def

        self.func_config['Cos'] = OrderedDict()
        self.func_config['Cos']['frequency1'] = freq_def
        self.func_config['Cos']['amplitude1'] = ampl_def
        self.func_config['Cos']['phase1'] = phase_def

        self.func_config['DoubleSin'] = OrderedDict()
        self.func_config['DoubleSin']['frequency1'] = freq_def
        self.func_config['DoubleSin']['frequency2'] = freq_def
        self.func_config['DoubleSin']['amplitude1'] = ampl_def
        self.func_config['DoubleSin']['amplitude2'] = ampl_def
        self.func_config['DoubleSin']['phase1']     = phase_def
        self.func_config['DoubleSin']['phase2']     = phase_def

        self.func_config['TripleSin'] = OrderedDict()
        self.func_config['TripleSin']['frequency1'] = freq_def
        self.func_config['TripleSin']['frequency2'] = freq_def
        self.func_config['TripleSin']['frequency3'] = freq_def
        self.func_config['TripleSin']['amplitude1'] = ampl_def
        self.func_config['TripleSin']['amplitude2'] = ampl_def
        self.func_config['TripleSin']['amplitude3'] = ampl_def
        self.func_config['TripleSin']['phase1'] = phase_def
        self.func_config['TripleSin']['phase2'] = phase_def
        self.func_config['TripleSin']['phase3'] = phase_def

        self.func_config['Chirp'] = OrderedDict()
        self.func_config['Chirp']['frequency1'] = freq_def
        self.func_config['Chirp']['frequency2'] = freq_def
        self.func_config['Chirp']['amplitude1'] = ampl_def
        self.func_config['Chirp']['phase1'] = phase_def

    def _idle(self, time_arr, parameters=None):
        result_arr = np.zeros(len(time_arr))
        return result_arr

    def _dc(self, time_arr, parameters):
        amp = parameters['amplitude1']
        result_arr = np.full(len(time_arr), amp, dtype='float64')
        return result_arr

    def _sin(self, time_arr, parameters):
        amp = 2*parameters['amplitude1'] #conversion so that the AWG actually outputs the specified voltage
        freq = parameters['frequency1']
        phase = np.pi * parameters['phase1'] / 180
        result_arr = amp * np.sin(2*np.pi * freq * time_arr + phase)
        return result_arr

    def _cos(self, time_arr, parameters):
        amp = 2*parameters['amplitude1'] #conversion so that the AWG actually outputs the specified voltage
        freq = parameters['frequency1']
        phase = np.pi * parameters['phase1'] / 180
        result_arr = amp * np.cos(2*np.pi * freq * time_arr + phase)
        return result_arr

    def _doublesin(self, time_arr, parameters):
        amp1 = 2*parameters['amplitude1'] #conversion so that the AWG actually outputs the specified voltage
        amp2 = 2*parameters['amplitude2'] #conversion so that the AWG actually outputs the specified voltage
        freq1 = parameters['frequency1']
        freq2 = parameters['frequency2']
        phase1 = np.pi * parameters['phase1'] / 180
        phase2 = np.pi * parameters['phase2'] / 180
        result_arr = amp1 * np.sin(2*np.pi * freq1 * time_arr + phase1)
        result_arr += amp2 * np.sin(2*np.pi * freq2 * time_arr + phase2)
        return result_arr

    def _triplesin(self, time_arr, parameters):
        amp1 = 2*parameters['amplitude1'] #conversion so that the AWG actually outputs the specified voltage
        amp2 = 2*parameters['amplitude2'] #conversion so that the AWG actually outputs the specified voltage
        amp3 = 2*parameters['amplitude3'] #conversion so that the AWG actually outputs the specified voltage
        freq1 = parameters['frequency1']
        freq2 = parameters['frequency2']
        freq3 = parameters['frequency3']
        phase1 = np.pi * parameters['phase1'] / 180
        phase2 = np.pi * parameters['phase2'] / 180
        phase3 = np.pi * parameters['phase3'] / 180
        result_arr = amp1 * np.sin(2*np.pi * freq1 * time_arr + phase1)
        result_arr += amp2 * np.sin(2*np.pi * freq2 * time_arr + phase2)
        result_arr += amp3 * np.sin(2*np.pi * freq3 * time_arr + phase3)
        return result_arr

    def _singauss(self, time_arr, parameters):
        amp = 2*parameters['amplitude1'] #conversion so that the AWG actually outputs the specified voltage
        freq = parameters['frequency1']
        phase = np.pi * parameters['phase1'] / 180
        length_s = time_arr[-1]-time_arr[0]
        sigma = length_s / 6
        mu = time_arr[time_arr.size//2]
        result_arr = amp * np.sin(2*np.pi * freq * time_arr + phase) * np.exp(-(((time_arr-mu)/sigma)**2)/2)
        return result_arr

    def _cosgauss(self, time_arr, parameters):
        amp = 2*parameters['amplitude1'] #conversion so that the AWG actually outputs the specified voltage
        freq = parameters['frequency1']
        phase = np.pi * parameters['phase1'] / 180
        length_s = time_arr[-1]-time_arr[0]
        sigma = length_s / 6
        mu = time_arr[time_arr.size//2]
        result_arr = amp * np.cos(2*np.pi * freq * time_arr + phase) * np.exp(-(((time_arr-mu)/sigma)**2)/2)
        return result_arr

    def _doublesingauss(self, time_arr, parameters):
        amp1 = 2*parameters['amplitude1'] #conversion so that the AWG actually outputs the specified voltage
        amp2 = 2*parameters['amplitude2'] #conversion so that the AWG actually outputs the specified voltage
        freq1 = parameters['frequency1']
        freq2 = parameters['frequency2']
        phase1 = np.pi * parameters['phase1'] / 180
        phase2 = np.pi * parameters['phase2'] / 180
        length_s = time_arr[-1]-time_arr[0]
        sigma = length_s / 6
        mu = time_arr[time_arr.size//2]
        result_arr = (amp1 * np.sin(2*np.pi * freq1 * time_arr + phase1) + amp2 * np.sin(2*np.pi * freq2 * time_arr + phase2)) * np.exp(-(((time_arr-mu)/sigma)**2)/2)
        return result_arr

    def _triplesingauss(self, time_arr, parameters):
        amp1 = 2*parameters['amplitude1'] #conversion so that the AWG actually outputs the specified voltage
        amp2 = 2*parameters['amplitude2'] #conversion so that the AWG actually outputs the specified voltage
        amp3 = 2*parameters['amplitude3'] #conversion so that the AWG actually outputs the specified voltage
        freq1 = parameters['frequency1']
        freq2 = parameters['frequency2']
        freq3 = parameters['frequency3']
        phase1 = np.pi * parameters['phase1'] / 180
        phase2 = np.pi * parameters['phase2'] / 180
        phase3 = np.pi * parameters['phase3'] / 180
        length_s = time_arr[-1]-time_arr[0]
        sigma = length_s / 6
        mu = time_arr[time_arr.size//2]
        result_arr = (amp1 * np.sin(2*np.pi * freq1 * time_arr + phase1) + amp2 * np.sin(2*np.pi * freq2 * time_arr + phase2) + amp3 * np.sin(2*np.pi * freq3 * time_arr + phase3)) * np.exp(-(((time_arr-mu)/sigma)**2)/2)
        return result_arr

    def _chirp(self, time_arr, parameters):
        amp = 2 * parameters['amplitude1']  # conversion so that the AWG actually outputs the specified voltage
        freq_start = parameters['frequency1']
        freq_end = parameters['frequency2']
        phase = np.pi * parameters['phase1'] / 180
        result_arr = amp * np.sin(2. * np.pi * time_arr * (freq_start + (freq_end-freq_start) *
                                                           (time_arr-time_arr[0])/(time_arr[-1]-time_arr[0]) / 2.) +
<<<<<<< HEAD
                                  phase)
=======
                                                            phase)
>>>>>>> 55288a05
        return result_arr<|MERGE_RESOLUTION|>--- conflicted
+++ resolved
@@ -232,9 +232,5 @@
         phase = np.pi * parameters['phase1'] / 180
         result_arr = amp * np.sin(2. * np.pi * time_arr * (freq_start + (freq_end-freq_start) *
                                                            (time_arr-time_arr[0])/(time_arr[-1]-time_arr[0]) / 2.) +
-<<<<<<< HEAD
-                                  phase)
-=======
                                                             phase)
->>>>>>> 55288a05
         return result_arr